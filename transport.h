--- conflicted
+++ resolved
@@ -48,15 +48,12 @@
 	 */
 	unsigned cloning : 1;
 
-<<<<<<< HEAD
-=======
 	/*
 	 * These strings will be passed to the {pre, post}-receive hook,
 	 * on the remote side, if both sides support the push options capability.
 	 */
 	const struct string_list *push_options;
 
->>>>>>> 6ebdac1b
 	/**
 	 * Returns 0 if successful, positive if the option is not
 	 * recognized or is inapplicable, and negative if the option
@@ -143,10 +140,7 @@
 #define TRANSPORT_PUSH_CERT_ALWAYS 2048
 #define TRANSPORT_PUSH_CERT_IF_ASKED 4096
 #define TRANSPORT_PUSH_ATOMIC 8192
-<<<<<<< HEAD
-=======
 #define TRANSPORT_PUSH_OPTIONS 16384
->>>>>>> 6ebdac1b
 
 #define TRANSPORT_SUMMARY_WIDTH (2 * DEFAULT_ABBREV + 3)
 #define TRANSPORT_SUMMARY(x) (int)(TRANSPORT_SUMMARY_WIDTH + strlen(x) - gettext_width(x)), (x)
