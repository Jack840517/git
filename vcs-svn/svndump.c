/*
 * Parse and rearrange a svnadmin dump.
 * Create the dump with:
 * svnadmin dump --incremental -r<startrev>:<endrev> <repository> >outfile
 *
 * Licensed under a two-clause BSD-style license.
 * See LICENSE for details.
 */

#include "cache.h"
#include "repo_tree.h"
#include "fast_export.h"
#include "line_buffer.h"
#include "strbuf.h"

/*
 * Compare start of string to literal of equal length;
 * must be guarded by length test.
 */
#define constcmp(s, ref) memcmp(s, ref, sizeof(ref) - 1)

#define REPORT_FILENO 3

#define NODEACT_REPLACE 4
#define NODEACT_DELETE 3
#define NODEACT_ADD 2
#define NODEACT_CHANGE 1
#define NODEACT_UNKNOWN 0

/* States: */
#define DUMP_CTX 0	/* dump metadata */
#define REV_CTX  1	/* revision metadata */
#define NODE_CTX 2	/* node metadata */
#define INTERNODE_CTX 3	/* between nodes */

#define LENGTH_UNKNOWN (~0)
#define DATE_RFC2822_LEN 31

static struct line_buffer input = LINE_BUFFER_INIT;

static struct {
	uint32_t action, propLength, textLength, srcRev, type;
	struct strbuf src, dst;
	uint32_t text_delta, prop_delta;
} node_ctx;

static struct {
	uint32_t revision;
	unsigned long timestamp;
	struct strbuf log, author;
} rev_ctx;

static struct {
	uint32_t version;
	struct strbuf uuid, url;
} dump_ctx;

static void reset_node_ctx(char *fname)
{
	node_ctx.type = 0;
	node_ctx.action = NODEACT_UNKNOWN;
	node_ctx.propLength = LENGTH_UNKNOWN;
	node_ctx.textLength = LENGTH_UNKNOWN;
	strbuf_reset(&node_ctx.src);
	node_ctx.srcRev = 0;
	strbuf_reset(&node_ctx.dst);
	if (fname)
		strbuf_addstr(&node_ctx.dst, fname);
	node_ctx.text_delta = 0;
	node_ctx.prop_delta = 0;
}

static void reset_rev_ctx(uint32_t revision)
{
	rev_ctx.revision = revision;
	rev_ctx.timestamp = 0;
	strbuf_reset(&rev_ctx.log);
	strbuf_reset(&rev_ctx.author);
}

static void reset_dump_ctx(const char *url)
{
	strbuf_reset(&dump_ctx.url);
	if (url)
		strbuf_addstr(&dump_ctx.url, url);
	dump_ctx.version = 1;
	strbuf_reset(&dump_ctx.uuid);
}

static void handle_property(const struct strbuf *key_buf,
				struct strbuf *val,
				uint32_t *type_set)
{
	const char *key = key_buf->buf;
	size_t keylen = key_buf->len;

	switch (keylen + 1) {
	case sizeof("svn:log"):
		if (constcmp(key, "svn:log"))
			break;
		if (!val)
			die("invalid dump: unsets svn:log");
		strbuf_swap(&rev_ctx.log, val);
		break;
	case sizeof("svn:author"):
		if (constcmp(key, "svn:author"))
			break;
		if (!val)
			strbuf_reset(&rev_ctx.author);
		else
			strbuf_swap(&rev_ctx.author, val);
		break;
	case sizeof("svn:date"):
		if (constcmp(key, "svn:date"))
			break;
		if (!val)
			die("invalid dump: unsets svn:date");
		if (parse_date_basic(val->buf, &rev_ctx.timestamp, NULL))
			warning("invalid timestamp: %s", val->buf);
		break;
	case sizeof("svn:executable"):
	case sizeof("svn:special"):
		if (keylen == strlen("svn:executable") &&
		    constcmp(key, "svn:executable"))
			break;
		if (keylen == strlen("svn:special") &&
		    constcmp(key, "svn:special"))
			break;
		if (*type_set) {
			if (!val)
				return;
			die("invalid dump: sets type twice");
		}
		if (!val) {
			node_ctx.type = REPO_MODE_BLB;
			return;
		}
		*type_set = 1;
		node_ctx.type = keylen == strlen("svn:executable") ?
				REPO_MODE_EXE :
				REPO_MODE_LNK;
	}
}

static void die_short_read(void)
{
	if (buffer_ferror(&input))
		die_errno("error reading dump file");
	die("invalid dump: unexpected end of file");
}

static void read_props(void)
{
	static struct strbuf key = STRBUF_INIT;
	static struct strbuf val = STRBUF_INIT;
	const char *t;
	/*
	 * NEEDSWORK: to support simple mode changes like
	 *	K 11
	 *	svn:special
	 *	V 1
	 *	*
	 *	D 14
	 *	svn:executable
	 * we keep track of whether a mode has been set and reset to
	 * plain file only if not.  We should be keeping track of the
	 * symlink and executable bits separately instead.
	 */
	uint32_t type_set = 0;
	while ((t = buffer_read_line(&input)) && strcmp(t, "PROPS-END")) {
		uint32_t len;
		const char type = t[0];
		int ch;

		if (!type || t[1] != ' ')
			die("invalid property line: %s\n", t);
		len = atoi(&t[2]);
		strbuf_reset(&val);
		buffer_read_binary(&input, &val, len);
		if (val.len < len)
			die_short_read();

		/* Discard trailing newline. */
		ch = buffer_read_char(&input);
		if (ch == EOF)
			die_short_read();
		if (ch != '\n')
			die("invalid dump: expected newline after %s", val.buf);

		switch (type) {
		case 'K':
			strbuf_swap(&key, &val);
			continue;
		case 'D':
			handle_property(&val, NULL, &type_set);
			continue;
		case 'V':
			handle_property(&key, &val, &type_set);
			strbuf_reset(&key);
			continue;
		default:
			die("invalid property line: %s\n", t);
		}
	}
}

static void handle_node(void)
{
	const uint32_t type = node_ctx.type;
	const int have_props = node_ctx.propLength != LENGTH_UNKNOWN;
	const int have_text = node_ctx.textLength != LENGTH_UNKNOWN;
	/*
	 * Old text for this node:
	 *  NULL	- directory or bug
	 *  empty_blob	- empty
	 *  "<dataref>"	- data retrievable from fast-import
	 */
	static const char *const empty_blob = "::empty::";
	const char *old_data = NULL;
<<<<<<< HEAD

	if (node_ctx.text_delta)
		die("text deltas not supported");

=======
	uint32_t old_mode = REPO_MODE_BLB;

>>>>>>> 3ac10b2e
	if (node_ctx.action == NODEACT_DELETE) {
		if (have_text || have_props || node_ctx.srcRev)
			die("invalid dump: deletion node has "
				"copyfrom info, text, or properties");
		repo_delete(node_ctx.dst.buf);
		return;
	}
	if (node_ctx.action == NODEACT_REPLACE) {
		repo_delete(node_ctx.dst.buf);
		node_ctx.action = NODEACT_ADD;
	}
	if (node_ctx.srcRev) {
		repo_copy(node_ctx.srcRev, node_ctx.src.buf, node_ctx.dst.buf);
		if (node_ctx.action == NODEACT_ADD)
			node_ctx.action = NODEACT_CHANGE;
	}
	if (have_text && type == REPO_MODE_DIR)
		die("invalid dump: directories cannot have text attached");

	/*
	 * Find old content (old_data) and decide on the new mode.
	 */
	if (node_ctx.action == NODEACT_CHANGE && !*node_ctx.dst.buf) {
		if (type != REPO_MODE_DIR)
			die("invalid dump: root of tree is not a regular file");
		old_data = NULL;
	} else if (node_ctx.action == NODEACT_CHANGE) {
		uint32_t mode;
		old_data = repo_read_path(node_ctx.dst.buf, &mode);
		if (mode == REPO_MODE_DIR && type != REPO_MODE_DIR)
			die("invalid dump: cannot modify a directory into a file");
		if (mode != REPO_MODE_DIR && type == REPO_MODE_DIR)
			die("invalid dump: cannot modify a file into a directory");
		node_ctx.type = mode;
		old_mode = mode;
	} else if (node_ctx.action == NODEACT_ADD) {
		if (type == REPO_MODE_DIR)
			old_data = NULL;
		else if (have_text)
			old_data = empty_blob;
		else
			die("invalid dump: adds node without text");
	} else {
		die("invalid dump: Node-path block lacks Node-action");
	}

	/*
	 * Adjust mode to reflect properties.
	 */
	if (have_props) {
		if (!node_ctx.prop_delta)
			node_ctx.type = type;
		if (node_ctx.propLength)
			read_props();
	}

	/*
	 * Save the result.
	 */
	if (type == REPO_MODE_DIR)	/* directories are not tracked. */
		return;
	assert(old_data);
	if (old_data == empty_blob)
		/* For the fast_export_* functions, NULL means empty. */
		old_data = NULL;
	if (!have_text) {
		fast_export_modify(node_ctx.dst.buf, node_ctx.type, old_data);
		return;
	}
<<<<<<< HEAD
	fast_export_modify(node_ctx.dst.buf, node_ctx.type, "inline");
	fast_export_data(node_ctx.type, node_ctx.textLength, &input);
=======
	if (!node_ctx.text_delta) {
		fast_export_modify(node_ctx.dst.buf, node_ctx.type, "inline");
		fast_export_data(node_ctx.type, node_ctx.textLength, &input);
		return;
	}
	fast_export_modify(node_ctx.dst.buf, node_ctx.type, "inline");
	fast_export_blob_delta(node_ctx.type, old_mode, old_data,
				node_ctx.textLength, &input);
>>>>>>> 3ac10b2e
}

static void begin_revision(void)
{
	if (!rev_ctx.revision)	/* revision 0 gets no git commit. */
		return;
	fast_export_begin_commit(rev_ctx.revision, rev_ctx.author.buf,
		&rev_ctx.log, dump_ctx.uuid.buf, dump_ctx.url.buf,
		rev_ctx.timestamp);
}

static void end_revision(void)
{
	if (rev_ctx.revision)
		fast_export_end_commit(rev_ctx.revision);
}

void svndump_read(const char *url)
{
	char *val;
	char *t;
	uint32_t active_ctx = DUMP_CTX;
	uint32_t len;

	reset_dump_ctx(url);
	while ((t = buffer_read_line(&input))) {
		val = strchr(t, ':');
		if (!val)
			continue;
		val++;
		if (*val != ' ')
			continue;
		val++;

		/* strlen(key) + 1 */
		switch (val - t - 1) {
		case sizeof("SVN-fs-dump-format-version"):
			if (constcmp(t, "SVN-fs-dump-format-version"))
				continue;
			dump_ctx.version = atoi(val);
			if (dump_ctx.version > 3)
				die("expected svn dump format version <= 3, found %"PRIu32,
				    dump_ctx.version);
			break;
		case sizeof("UUID"):
			if (constcmp(t, "UUID"))
				continue;
			strbuf_reset(&dump_ctx.uuid);
			strbuf_addstr(&dump_ctx.uuid, val);
			break;
		case sizeof("Revision-number"):
			if (constcmp(t, "Revision-number"))
				continue;
			if (active_ctx == NODE_CTX)
				handle_node();
			if (active_ctx == REV_CTX)
				begin_revision();
			if (active_ctx != DUMP_CTX)
				end_revision();
			active_ctx = REV_CTX;
			reset_rev_ctx(atoi(val));
			break;
		case sizeof("Node-path"):
			if (prefixcmp(t, "Node-"))
				continue;
			if (!constcmp(t + strlen("Node-"), "path")) {
				if (active_ctx == NODE_CTX)
					handle_node();
				if (active_ctx == REV_CTX)
					begin_revision();
				active_ctx = NODE_CTX;
				reset_node_ctx(val);
				break;
			}
			if (constcmp(t + strlen("Node-"), "kind"))
				continue;
			if (!strcmp(val, "dir"))
				node_ctx.type = REPO_MODE_DIR;
			else if (!strcmp(val, "file"))
				node_ctx.type = REPO_MODE_BLB;
			else
				fprintf(stderr, "Unknown node-kind: %s\n", val);
			break;
		case sizeof("Node-action"):
			if (constcmp(t, "Node-action"))
				continue;
			if (!strcmp(val, "delete")) {
				node_ctx.action = NODEACT_DELETE;
			} else if (!strcmp(val, "add")) {
				node_ctx.action = NODEACT_ADD;
			} else if (!strcmp(val, "change")) {
				node_ctx.action = NODEACT_CHANGE;
			} else if (!strcmp(val, "replace")) {
				node_ctx.action = NODEACT_REPLACE;
			} else {
				fprintf(stderr, "Unknown node-action: %s\n", val);
				node_ctx.action = NODEACT_UNKNOWN;
			}
			break;
		case sizeof("Node-copyfrom-path"):
			if (constcmp(t, "Node-copyfrom-path"))
				continue;
			strbuf_reset(&node_ctx.src);
			strbuf_addstr(&node_ctx.src, val);
			break;
		case sizeof("Node-copyfrom-rev"):
			if (constcmp(t, "Node-copyfrom-rev"))
				continue;
			node_ctx.srcRev = atoi(val);
			break;
		case sizeof("Text-content-length"):
			if (!constcmp(t, "Text-content-length")) {
				node_ctx.textLength = atoi(val);
				break;
			}
			if (constcmp(t, "Prop-content-length"))
				continue;
			node_ctx.propLength = atoi(val);
			break;
		case sizeof("Text-delta"):
			if (!constcmp(t, "Text-delta")) {
				node_ctx.text_delta = !strcmp(val, "true");
				break;
			}
			if (constcmp(t, "Prop-delta"))
				continue;
			node_ctx.prop_delta = !strcmp(val, "true");
			break;
		case sizeof("Content-length"):
			if (constcmp(t, "Content-length"))
				continue;
			len = atoi(val);
			t = buffer_read_line(&input);
			if (!t)
				die_short_read();
			if (*t)
				die("invalid dump: expected blank line after content length header");
			if (active_ctx == REV_CTX) {
				read_props();
			} else if (active_ctx == NODE_CTX) {
				handle_node();
				active_ctx = INTERNODE_CTX;
			} else {
				fprintf(stderr, "Unexpected content length header: %"PRIu32"\n", len);
				if (buffer_skip_bytes(&input, len) != len)
					die_short_read();
			}
		}
	}
	if (buffer_ferror(&input))
		die_short_read();
	if (active_ctx == NODE_CTX)
		handle_node();
	if (active_ctx == REV_CTX)
		begin_revision();
	if (active_ctx != DUMP_CTX)
		end_revision();
}

int svndump_init(const char *filename)
{
	if (buffer_init(&input, filename))
		return error("cannot open %s: %s", filename, strerror(errno));
	fast_export_init(REPORT_FILENO);
	strbuf_init(&dump_ctx.uuid, 4096);
	strbuf_init(&dump_ctx.url, 4096);
	strbuf_init(&rev_ctx.log, 4096);
	strbuf_init(&rev_ctx.author, 4096);
	strbuf_init(&node_ctx.src, 4096);
	strbuf_init(&node_ctx.dst, 4096);
	reset_dump_ctx(NULL);
	reset_rev_ctx(0);
	reset_node_ctx(NULL);
	return 0;
}

void svndump_deinit(void)
{
	fast_export_deinit();
	reset_dump_ctx(NULL);
	reset_rev_ctx(0);
	reset_node_ctx(NULL);
	strbuf_release(&rev_ctx.log);
	strbuf_release(&node_ctx.src);
	strbuf_release(&node_ctx.dst);
	if (buffer_deinit(&input))
		fprintf(stderr, "Input error\n");
	if (ferror(stdout))
		fprintf(stderr, "Output error\n");
}

void svndump_reset(void)
{
	fast_export_reset();
	buffer_reset(&input);
	strbuf_release(&dump_ctx.uuid);
	strbuf_release(&dump_ctx.url);
	strbuf_release(&rev_ctx.log);
	strbuf_release(&rev_ctx.author);
}<|MERGE_RESOLUTION|>--- conflicted
+++ resolved
@@ -217,15 +217,8 @@
 	 */
 	static const char *const empty_blob = "::empty::";
 	const char *old_data = NULL;
-<<<<<<< HEAD
-
-	if (node_ctx.text_delta)
-		die("text deltas not supported");
-
-=======
 	uint32_t old_mode = REPO_MODE_BLB;
 
->>>>>>> 3ac10b2e
 	if (node_ctx.action == NODEACT_DELETE) {
 		if (have_text || have_props || node_ctx.srcRev)
 			die("invalid dump: deletion node has "
@@ -295,10 +288,6 @@
 		fast_export_modify(node_ctx.dst.buf, node_ctx.type, old_data);
 		return;
 	}
-<<<<<<< HEAD
-	fast_export_modify(node_ctx.dst.buf, node_ctx.type, "inline");
-	fast_export_data(node_ctx.type, node_ctx.textLength, &input);
-=======
 	if (!node_ctx.text_delta) {
 		fast_export_modify(node_ctx.dst.buf, node_ctx.type, "inline");
 		fast_export_data(node_ctx.type, node_ctx.textLength, &input);
@@ -307,7 +296,6 @@
 	fast_export_modify(node_ctx.dst.buf, node_ctx.type, "inline");
 	fast_export_blob_delta(node_ctx.type, old_mode, old_data,
 				node_ctx.textLength, &input);
->>>>>>> 3ac10b2e
 }
 
 static void begin_revision(void)
