--- conflicted
+++ resolved
@@ -686,20 +686,6 @@
 	diff_words->minus.text.size = diff_words->plus.text.size = 0;
 }
 
-<<<<<<< HEAD
-=======
-typedef unsigned long (*sane_truncate_fn)(char *line, unsigned long len);
-
-struct emit_callback {
-	int nparents, color_diff;
-	unsigned ws_rule;
-	sane_truncate_fn truncate;
-	const char **label_path;
-	struct diff_words_data *diff_words;
-	int *found_changesp;
-	FILE *file;
-};
-
 /* In "color-words" mode, show word-diff of words accumulated in the buffer */
 static void diff_words_flush(struct emit_callback *ecbdata)
 {
@@ -708,7 +694,6 @@
 		diff_words_show(ecbdata->diff_words);
 }
 
->>>>>>> 76fd2828
 static void free_diff_words_data(struct emit_callback *ecbdata)
 {
 	if (ecbdata->diff_words) {
@@ -791,19 +776,9 @@
 		len = 1;
 	}
 
-<<<<<<< HEAD
 	if (line[0] == '@') {
-=======
-	/* This is not really necessary for now because
-	 * this codepath only deals with two-way diffs.
-	 */
-	for (i = 0; i < len && line[i] == '@'; i++)
-		;
-	if (2 <= i && i < len && line[i] == ' ') {
 		if (ecbdata->diff_words)
 			diff_words_flush(ecbdata);
-		ecbdata->nparents = i - 1;
->>>>>>> 76fd2828
 		len = sane_truncate_line(ecbdata, line, len);
 		find_lno(line, ecbdata);
 		emit_line(ecbdata->file,
