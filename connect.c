#include "git-compat-util.h"
#include "cache.h"
#include "pkt-line.h"
#include "quote.h"
#include "refs.h"
#include "run-command.h"
#include "remote.h"
#include "connect.h"
#include "url.h"
#include "string-list.h"
#include "sha1-array.h"

static char *server_capabilities;
static const char *parse_feature_value(const char *, const char *, int *);

static int check_ref(const char *name, unsigned int flags)
{
	if (!flags)
		return 1;

	if (!skip_prefix(name, "refs/", &name))
		return 0;

	/* REF_NORMAL means that we don't want the magic fake tag refs */
	if ((flags & REF_NORMAL) && check_refname_format(name, 0))
		return 0;

	/* REF_HEADS means that we want regular branch heads */
	if ((flags & REF_HEADS) && starts_with(name, "heads/"))
		return 1;

	/* REF_TAGS means that we want tags */
	if ((flags & REF_TAGS) && starts_with(name, "tags/"))
		return 1;

	/* All type bits clear means that we are ok with anything */
	return !(flags & ~REF_NORMAL);
}

int check_ref_type(const struct ref *ref, int flags)
{
	return check_ref(ref->name, flags);
}

static void die_initial_contact(int got_at_least_one_head)
{
	if (got_at_least_one_head)
		die("The remote end hung up upon initial contact");
	else
		die("Could not read from remote repository.\n\n"
		    "Please make sure you have the correct access rights\n"
		    "and the repository exists.");
}

static void parse_one_symref_info(struct string_list *symref, const char *val, int len)
{
	char *sym, *target;
	struct string_list_item *item;

	if (!len)
		return; /* just "symref" */
	/* e.g. "symref=HEAD:refs/heads/master" */
	sym = xmemdupz(val, len);
	target = strchr(sym, ':');
	if (!target)
		/* just "symref=something" */
		goto reject;
	*(target++) = '\0';
	if (check_refname_format(sym, REFNAME_ALLOW_ONELEVEL) ||
	    check_refname_format(target, REFNAME_ALLOW_ONELEVEL))
		/* "symref=bogus:pair */
		goto reject;
	item = string_list_append(symref, sym);
	item->util = target;
	return;
reject:
	free(sym);
	return;
}

static void annotate_refs_with_symref_info(struct ref *ref)
{
	struct string_list symref = STRING_LIST_INIT_DUP;
	const char *feature_list = server_capabilities;

	while (feature_list) {
		int len;
		const char *val;

		val = parse_feature_value(feature_list, "symref", &len);
		if (!val)
			break;
		parse_one_symref_info(&symref, val, len);
		feature_list = val + 1;
	}
	string_list_sort(&symref);

	for (; ref; ref = ref->next) {
		struct string_list_item *item;
		item = string_list_lookup(&symref, ref->name);
		if (!item)
			continue;
		ref->symref = xstrdup((char *)item->util);
	}
	string_list_clear(&symref, 0);
}

/*
 * Read all the refs from the other end
 */
struct ref **get_remote_heads(int in, char *src_buf, size_t src_len,
			      struct ref **list, unsigned int flags,
			      struct sha1_array *extra_have,
			      struct sha1_array *shallow_points)
{
	struct ref **orig_list = list;
	int got_at_least_one_head = 0;

	*list = NULL;
	for (;;) {
		struct ref *ref;
		unsigned char old_sha1[20];
		char *name;
		int len, name_len;
		char *buffer = packet_buffer;
		const char *arg;

		len = packet_read(in, &src_buf, &src_len,
				  packet_buffer, sizeof(packet_buffer),
				  PACKET_READ_GENTLE_ON_EOF |
				  PACKET_READ_CHOMP_NEWLINE);
		if (len < 0)
			die_initial_contact(got_at_least_one_head);

		if (!len)
			break;

		if (len > 4 && skip_prefix(buffer, "ERR ", &arg))
			die("remote error: %s", arg);

		if (len == 48 && skip_prefix(buffer, "shallow ", &arg)) {
			if (get_sha1_hex(arg, old_sha1))
				die("protocol error: expected shallow sha-1, got '%s'", arg);
			if (!shallow_points)
				die("repository on the other end cannot be shallow");
			sha1_array_append(shallow_points, old_sha1);
			continue;
		}

		if (len < 42 || get_sha1_hex(buffer, old_sha1) || buffer[40] != ' ')
			die("protocol error: expected sha/ref, got '%s'", buffer);
		name = buffer + 41;

		name_len = strlen(name);
		if (len != name_len + 41) {
			free(server_capabilities);
			server_capabilities = xstrdup(name + name_len + 1);
		}

		if (extra_have && !strcmp(name, ".have")) {
			sha1_array_append(extra_have, old_sha1);
			continue;
		}

		if (!check_ref(name, flags))
			continue;
		ref = alloc_ref(buffer + 41);
		hashcpy(ref->old_sha1, old_sha1);
		*list = ref;
		list = &ref->next;
		got_at_least_one_head = 1;
	}

	annotate_refs_with_symref_info(*orig_list);

	return list;
}

static const char *parse_feature_value(const char *feature_list, const char *feature, int *lenp)
{
	int len;

	if (!feature_list)
		return NULL;

	len = strlen(feature);
	while (*feature_list) {
		const char *found = strstr(feature_list, feature);
		if (!found)
			return NULL;
		if (feature_list == found || isspace(found[-1])) {
			const char *value = found + len;
			/* feature with no value (e.g., "thin-pack") */
			if (!*value || isspace(*value)) {
				if (lenp)
					*lenp = 0;
				return value;
			}
			/* feature with a value (e.g., "agent=git/1.2.3") */
			else if (*value == '=') {
				value++;
				if (lenp)
					*lenp = strcspn(value, " \t\n");
				return value;
			}
			/*
			 * otherwise we matched a substring of another feature;
			 * keep looking
			 */
		}
		feature_list = found + 1;
	}
	return NULL;
}

int parse_feature_request(const char *feature_list, const char *feature)
{
	return !!parse_feature_value(feature_list, feature, NULL);
}

const char *server_feature_value(const char *feature, int *len)
{
	return parse_feature_value(server_capabilities, feature, len);
}

int server_supports(const char *feature)
{
	return !!server_feature_value(feature, NULL);
}

enum protocol {
	PROTO_LOCAL = 1,
	PROTO_FILE,
	PROTO_SSH,
	PROTO_GIT
};

int url_is_local_not_ssh(const char *url)
{
	const char *colon = strchr(url, ':');
	const char *slash = strchr(url, '/');
	return !colon || (slash && slash < colon) ||
		has_dos_drive_prefix(url);
}

static const char *prot_name(enum protocol protocol)
{
	switch (protocol) {
		case PROTO_LOCAL:
		case PROTO_FILE:
			return "file";
		case PROTO_SSH:
			return "ssh";
		case PROTO_GIT:
			return "git";
		default:
			return "unkown protocol";
	}
}

static enum protocol get_protocol(const char *name)
{
	if (!strcmp(name, "ssh"))
		return PROTO_SSH;
	if (!strcmp(name, "git"))
		return PROTO_GIT;
	if (!strcmp(name, "git+ssh"))
		return PROTO_SSH;
	if (!strcmp(name, "ssh+git"))
		return PROTO_SSH;
	if (!strcmp(name, "file"))
		return PROTO_FILE;
	die("I don't handle protocol '%s'", name);
}

static char *host_end(char **hoststart, int removebrackets)
{
	char *host = *hoststart;
	char *end;
	char *start = strstr(host, "@[");
	if (start)
		start++; /* Jump over '@' */
	else
		start = host;
	if (start[0] == '[') {
		end = strchr(start + 1, ']');
		if (end) {
			if (removebrackets) {
				*end = 0;
				memmove(start, start + 1, end - start);
				end++;
			}
		} else
			end = host;
	} else
		end = host;
	return end;
}

#define STR_(s)	# s
#define STR(s)	STR_(s)

static void get_host_and_port(char **host, const char **port)
{
	char *colon, *end;
	end = host_end(host, 1);
	colon = strchr(end, ':');
	if (colon) {
		long portnr = strtol(colon + 1, &end, 10);
		if (end != colon + 1 && *end == '\0' && 0 <= portnr && portnr < 65536) {
			*colon = 0;
			*port = colon + 1;
		}
	}
}

static void enable_keepalive(int sockfd)
{
	int ka = 1;

	if (setsockopt(sockfd, SOL_SOCKET, SO_KEEPALIVE, &ka, sizeof(ka)) < 0)
		fprintf(stderr, "unable to set SO_KEEPALIVE on socket: %s\n",
			strerror(errno));
}

#ifndef NO_IPV6

static const char *ai_name(const struct addrinfo *ai)
{
	static char addr[NI_MAXHOST];
	if (getnameinfo(ai->ai_addr, ai->ai_addrlen, addr, sizeof(addr), NULL, 0,
			NI_NUMERICHOST) != 0)
		strcpy(addr, "(unknown)");

	return addr;
}

/*
 * Returns a connected socket() fd, or else die()s.
 */
static int git_tcp_connect_sock(char *host, int flags)
{
	struct strbuf error_message = STRBUF_INIT;
	int sockfd = -1;
	const char *port = STR(DEFAULT_GIT_PORT);
	struct addrinfo hints, *ai0, *ai;
	int gai;
	int cnt = 0;

	get_host_and_port(&host, &port);
	if (!*port)
		port = "<none>";

	memset(&hints, 0, sizeof(hints));
	hints.ai_socktype = SOCK_STREAM;
	hints.ai_protocol = IPPROTO_TCP;

	if (flags & CONNECT_VERBOSE)
		fprintf(stderr, "Looking up %s ... ", host);

	gai = getaddrinfo(host, port, &hints, &ai);
	if (gai)
		die("Unable to look up %s (port %s) (%s)", host, port, gai_strerror(gai));

	if (flags & CONNECT_VERBOSE)
		fprintf(stderr, "done.\nConnecting to %s (port %s) ... ", host, port);

	for (ai0 = ai; ai; ai = ai->ai_next, cnt++) {
		sockfd = socket(ai->ai_family,
				ai->ai_socktype, ai->ai_protocol);
		if ((sockfd < 0) ||
		    (connect(sockfd, ai->ai_addr, ai->ai_addrlen) < 0)) {
			strbuf_addf(&error_message, "%s[%d: %s]: errno=%s\n",
				    host, cnt, ai_name(ai), strerror(errno));
			if (0 <= sockfd)
				close(sockfd);
			sockfd = -1;
			continue;
		}
		if (flags & CONNECT_VERBOSE)
			fprintf(stderr, "%s ", ai_name(ai));
		break;
	}

	freeaddrinfo(ai0);

	if (sockfd < 0)
		die("unable to connect to %s:\n%s", host, error_message.buf);

	enable_keepalive(sockfd);

	if (flags & CONNECT_VERBOSE)
		fprintf(stderr, "done.\n");

	strbuf_release(&error_message);

	return sockfd;
}

#else /* NO_IPV6 */

/*
 * Returns a connected socket() fd, or else die()s.
 */
static int git_tcp_connect_sock(char *host, int flags)
{
	struct strbuf error_message = STRBUF_INIT;
	int sockfd = -1;
	const char *port = STR(DEFAULT_GIT_PORT);
	char *ep;
	struct hostent *he;
	struct sockaddr_in sa;
	char **ap;
	unsigned int nport;
	int cnt;

	get_host_and_port(&host, &port);

	if (flags & CONNECT_VERBOSE)
		fprintf(stderr, "Looking up %s ... ", host);

	he = gethostbyname(host);
	if (!he)
		die("Unable to look up %s (%s)", host, hstrerror(h_errno));
	nport = strtoul(port, &ep, 10);
	if ( ep == port || *ep ) {
		/* Not numeric */
		struct servent *se = getservbyname(port,"tcp");
		if ( !se )
			die("Unknown port %s", port);
		nport = se->s_port;
	}

	if (flags & CONNECT_VERBOSE)
		fprintf(stderr, "done.\nConnecting to %s (port %s) ... ", host, port);

	for (cnt = 0, ap = he->h_addr_list; *ap; ap++, cnt++) {
		memset(&sa, 0, sizeof sa);
		sa.sin_family = he->h_addrtype;
		sa.sin_port = htons(nport);
		memcpy(&sa.sin_addr, *ap, he->h_length);

		sockfd = socket(he->h_addrtype, SOCK_STREAM, 0);
		if ((sockfd < 0) ||
		    connect(sockfd, (struct sockaddr *)&sa, sizeof sa) < 0) {
			strbuf_addf(&error_message, "%s[%d: %s]: errno=%s\n",
				host,
				cnt,
				inet_ntoa(*(struct in_addr *)&sa.sin_addr),
				strerror(errno));
			if (0 <= sockfd)
				close(sockfd);
			sockfd = -1;
			continue;
		}
		if (flags & CONNECT_VERBOSE)
			fprintf(stderr, "%s ",
				inet_ntoa(*(struct in_addr *)&sa.sin_addr));
		break;
	}

	if (sockfd < 0)
		die("unable to connect to %s:\n%s", host, error_message.buf);

	enable_keepalive(sockfd);

	if (flags & CONNECT_VERBOSE)
		fprintf(stderr, "done.\n");

	return sockfd;
}

#endif /* NO_IPV6 */


static void git_tcp_connect(int fd[2], char *host, int flags)
{
	int sockfd = git_tcp_connect_sock(host, flags);

	fd[0] = sockfd;
	fd[1] = dup(sockfd);
}


static char *git_proxy_command;

static int git_proxy_command_options(const char *var, const char *value,
		void *cb)
{
	if (!strcmp(var, "core.gitproxy")) {
		const char *for_pos;
		int matchlen = -1;
		int hostlen;
		const char *rhost_name = cb;
		int rhost_len = strlen(rhost_name);

		if (git_proxy_command)
			return 0;
		if (!value)
			return config_error_nonbool(var);
		/* [core]
		 * ;# matches www.kernel.org as well
		 * gitproxy = netcatter-1 for kernel.org
		 * gitproxy = netcatter-2 for sample.xz
		 * gitproxy = netcatter-default
		 */
		for_pos = strstr(value, " for ");
		if (!for_pos)
			/* matches everybody */
			matchlen = strlen(value);
		else {
			hostlen = strlen(for_pos + 5);
			if (rhost_len < hostlen)
				matchlen = -1;
			else if (!strncmp(for_pos + 5,
					  rhost_name + rhost_len - hostlen,
					  hostlen) &&
				 ((rhost_len == hostlen) ||
				  rhost_name[rhost_len - hostlen -1] == '.'))
				matchlen = for_pos - value;
			else
				matchlen = -1;
		}
		if (0 <= matchlen) {
			/* core.gitproxy = none for kernel.org */
			if (matchlen == 4 &&
			    !memcmp(value, "none", 4))
				matchlen = 0;
			git_proxy_command = xmemdupz(value, matchlen);
		}
		return 0;
	}

	return git_default_config(var, value, cb);
}

static int git_use_proxy(const char *host)
{
	git_proxy_command = getenv("GIT_PROXY_COMMAND");
	git_config(git_proxy_command_options, (void*)host);
	return (git_proxy_command && *git_proxy_command);
}

static struct child_process *git_proxy_connect(int fd[2], char *host)
{
	const char *port = STR(DEFAULT_GIT_PORT);
	struct child_process *proxy;

	get_host_and_port(&host, &port);

	proxy = xmalloc(sizeof(*proxy));
	child_process_init(proxy);
	argv_array_push(&proxy->args, git_proxy_command);
	argv_array_push(&proxy->args, host);
	argv_array_push(&proxy->args, port);
	proxy->in = -1;
	proxy->out = -1;
	if (start_command(proxy))
		die("cannot start proxy %s", git_proxy_command);
	fd[0] = proxy->out; /* read from proxy stdout */
	fd[1] = proxy->in;  /* write to proxy stdin */
	return proxy;
}

static char *get_port(char *host)
{
	char *end;
	char *p = strchr(host, ':');

	if (p) {
		long port = strtol(p + 1, &end, 10);
		if (end != p + 1 && *end == '\0' && 0 <= port && port < 65536) {
			*p = '\0';
			return p+1;
		}
	}

	return NULL;
}

/*
 * Extract protocol and relevant parts from the specified connection URL.
 * The caller must free() the returned strings.
 */
static enum protocol parse_connect_url(const char *url_orig, char **ret_host,
				       char **ret_path)
{
	char *url;
	char *host, *path;
	char *end;
	int separator = '/';
	enum protocol protocol = PROTO_LOCAL;

	if (is_url(url_orig))
		url = url_decode(url_orig);
	else
		url = xstrdup(url_orig);

	host = strstr(url, "://");
	if (host) {
		*host = '\0';
		protocol = get_protocol(url);
		host += 3;
	} else {
		host = url;
		if (!url_is_local_not_ssh(url)) {
			protocol = PROTO_SSH;
			separator = ':';
		}
	}

	/*
	 * Don't do destructive transforms as protocol code does
	 * '[]' unwrapping in get_host_and_port()
	 */
	end = host_end(&host, 0);

	if (protocol == PROTO_LOCAL)
		path = end;
	else if (protocol == PROTO_FILE && has_dos_drive_prefix(end))
		path = end; /* "file://$(pwd)" may be "file://C:/projects/repo" */
	else
		path = strchr(end, separator);

	if (!path || !*path)
		die("No path specified. See 'man git-pull' for valid url syntax");

	/*
	 * null-terminate hostname and point path to ~ for URL's like this:
	 *    ssh://host.xz/~user/repo
	 */

	end = path; /* Need to \0 terminate host here */
	if (separator == ':')
		path++; /* path starts after ':' */
	if (protocol == PROTO_GIT || protocol == PROTO_SSH) {
		if (path[1] == '~')
			path++;
	}

	path = xstrdup(path);
	*end = '\0';

	*ret_host = xstrdup(host);
	*ret_path = path;
	free(url);
	return protocol;
}

static struct child_process no_fork = CHILD_PROCESS_INIT;

/*
 * This returns a dummy child_process if the transport protocol does not
 * need fork(2), or a struct child_process object if it does.  Once done,
 * finish the connection with finish_connect() with the value returned from
 * this function (it is safe to call finish_connect() with NULL to support
 * the former case).
 *
 * If it returns, the connect is successful; it just dies on errors (this
 * will hopefully be changed in a libification effort, to return NULL when
 * the connection failed).
 */
struct child_process *git_connect(int fd[2], const char *url,
				  const char *prog, int flags)
{
	char *hostandport, *path;
	struct child_process *conn = &no_fork;
	enum protocol protocol;
	struct strbuf cmd = STRBUF_INIT;

	/* Without this we cannot rely on waitpid() to tell
	 * what happened to our children.
	 */
	signal(SIGCHLD, SIG_DFL);

	protocol = parse_connect_url(url, &hostandport, &path);
	if ((flags & CONNECT_DIAG_URL) && (protocol != PROTO_SSH)) {
		printf("Diag: url=%s\n", url ? url : "NULL");
		printf("Diag: protocol=%s\n", prot_name(protocol));
		printf("Diag: hostandport=%s\n", hostandport ? hostandport : "NULL");
		printf("Diag: path=%s\n", path ? path : "NULL");
		conn = NULL;
	} else if (protocol == PROTO_GIT) {
		/*
		 * Set up virtual host information based on where we will
		 * connect, unless the user has overridden us in
		 * the environment.
		 */
		char *target_host = getenv("GIT_OVERRIDE_VIRTUAL_HOST");
		if (target_host)
			target_host = xstrdup(target_host);
		else
			target_host = xstrdup(hostandport);

		/* These underlying connection commands die() if they
		 * cannot connect.
		 */
		if (git_use_proxy(hostandport))
			conn = git_proxy_connect(fd, hostandport);
		else
			git_tcp_connect(fd, hostandport, flags);
		/*
		 * Separate original protocol components prog and path
		 * from extended host header with a NUL byte.
		 *
		 * Note: Do not add any other headers here!  Doing so
		 * will cause older git-daemon servers to crash.
		 */
		packet_write(fd[1],
			     "%s %s%chost=%s%c",
			     prog, path, 0,
			     target_host, 0);
		free(target_host);
	} else {
		conn = xmalloc(sizeof(*conn));
		child_process_init(conn);

		strbuf_addstr(&cmd, prog);
		strbuf_addch(&cmd, ' ');
		sq_quote_buf(&cmd, path);

		conn->in = conn->out = -1;
		if (protocol == PROTO_SSH) {
			const char *ssh;
			int putty;
			char *ssh_host = hostandport;
			const char *port = NULL;
			get_host_and_port(&ssh_host, &port);
<<<<<<< HEAD
			port = get_port_numeric(port);

			ssh = getenv("GIT_SSH_COMMAND");
			if (ssh) {
				conn->use_shell = 1;
				putty = 0;
			} else {
				ssh = getenv("GIT_SSH");
				if (!ssh)
					ssh = "ssh";
				putty = !!strcasestr(ssh, "plink");
			}

			argv_array_push(&conn->args, ssh);
			if (putty && !strcasestr(ssh, "tortoiseplink"))
				argv_array_push(&conn->args, "-batch");
			if (port) {
				/* P is for PuTTY, p is for OpenSSH */
				argv_array_push(&conn->args, putty ? "-P" : "-p");
				argv_array_push(&conn->args, port);
=======
			if (!port)
				port = get_port(ssh_host);
			if (flags & CONNECT_DIAG_URL) {
				printf("Diag: url=%s\n", url ? url : "NULL");
				printf("Diag: protocol=%s\n", prot_name(protocol));
				printf("Diag: userandhost=%s\n", ssh_host ? ssh_host : "NULL");
				printf("Diag: port=%s\n", port ? port : "NONE");
				printf("Diag: path=%s\n", path ? path : "NULL");

				free(hostandport);
				free(path);
				return NULL;
			} else {
				if (!ssh) ssh = "ssh";

				argv_array_push(&conn->args, ssh);
				if (putty && !strcasestr(ssh, "tortoiseplink"))
					argv_array_push(&conn->args, "-batch");
				if (port) {
					/* P is for PuTTY, p is for OpenSSH */
					argv_array_push(&conn->args, putty ? "-P" : "-p");
					argv_array_push(&conn->args, port);
				}
				argv_array_push(&conn->args, ssh_host);
>>>>>>> 3f55ccab
			}
		} else {
			/* remove repo-local variables from the environment */
			conn->env = local_repo_env;
			conn->use_shell = 1;
		}
		argv_array_push(&conn->args, cmd.buf);

		if (start_command(conn))
			die("unable to fork");

		fd[0] = conn->out; /* read from child's stdout */
		fd[1] = conn->in;  /* write to child's stdin */
		strbuf_release(&cmd);
	}
	free(hostandport);
	free(path);
	return conn;
}

int git_connection_is_socket(struct child_process *conn)
{
	return conn == &no_fork;
}

int finish_connect(struct child_process *conn)
{
	int code;
	if (!conn || git_connection_is_socket(conn))
		return 0;

	code = finish_command(conn);
	free(conn);
	return code;
}<|MERGE_RESOLUTION|>--- conflicted
+++ resolved
@@ -726,30 +726,10 @@
 			char *ssh_host = hostandport;
 			const char *port = NULL;
 			get_host_and_port(&ssh_host, &port);
-<<<<<<< HEAD
-			port = get_port_numeric(port);
-
-			ssh = getenv("GIT_SSH_COMMAND");
-			if (ssh) {
-				conn->use_shell = 1;
-				putty = 0;
-			} else {
-				ssh = getenv("GIT_SSH");
-				if (!ssh)
-					ssh = "ssh";
-				putty = !!strcasestr(ssh, "plink");
-			}
-
-			argv_array_push(&conn->args, ssh);
-			if (putty && !strcasestr(ssh, "tortoiseplink"))
-				argv_array_push(&conn->args, "-batch");
-			if (port) {
-				/* P is for PuTTY, p is for OpenSSH */
-				argv_array_push(&conn->args, putty ? "-P" : "-p");
-				argv_array_push(&conn->args, port);
-=======
+
 			if (!port)
 				port = get_port(ssh_host);
+
 			if (flags & CONNECT_DIAG_URL) {
 				printf("Diag: url=%s\n", url ? url : "NULL");
 				printf("Diag: protocol=%s\n", prot_name(protocol));
@@ -761,7 +741,16 @@
 				free(path);
 				return NULL;
 			} else {
-				if (!ssh) ssh = "ssh";
+				ssh = getenv("GIT_SSH_COMMAND");
+				if (ssh) {
+					conn->use_shell = 1;
+					putty = 0;
+				} else {
+					ssh = getenv("GIT_SSH");
+					if (!ssh)
+						ssh = "ssh";
+					putty = !!strcasestr(ssh, "plink");
+				}
 
 				argv_array_push(&conn->args, ssh);
 				if (putty && !strcasestr(ssh, "tortoiseplink"))
@@ -772,7 +761,6 @@
 					argv_array_push(&conn->args, port);
 				}
 				argv_array_push(&conn->args, ssh_host);
->>>>>>> 3f55ccab
 			}
 		} else {
 			/* remove repo-local variables from the environment */
