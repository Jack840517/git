--- conflicted
+++ resolved
@@ -1,16 +1,14 @@
-<<<<<<< HEAD
 git-core (0.99.5-0) unstable; urgency=low
 
   * GIT 0.99.5
 
  -- Junio C Hamano <junkio@cox.net>  Wed, 10 Aug 2005 22:05:00 -0700
-=======
+
 git-core (0.99.4-4) unstable; urgency=low
 
   * Mark git-tk as architecture neutral.
 
  -- Junio C Hamano <junkio@cox.net>  Fri, 12 Aug 2005 13:25:00 -0700
->>>>>>> af36b70e
 
 git-core (0.99.4-3) unstable; urgency=low
 
