--- conflicted
+++ resolved
@@ -544,14 +544,10 @@
 	# Note: incompatibility with --interactive is just a strong warning;
 	#       git-rebase.txt caveats with "unless you know what you are doing"
 	test -n "$rebase_merges" &&
-<<<<<<< HEAD
-		die "$(gettext "error: cannot combine '--preserve-merges' with '--rebase-merges'")"
+		die "$(gettext "fatal: cannot combine '--preserve-merges' with '--rebase-merges'")"
 
 	test -n "$reschedule_failed_exec" &&
 		die "$(gettext "error: cannot combine '--preserve-merges' with '--reschedule-failed-exec'")"
-=======
-		die "$(gettext "fatal: cannot combine '--preserve-merges' with '--rebase-merges'")"
->>>>>>> 68aa495b
 fi
 
 if test -n "$rebase_merges"
