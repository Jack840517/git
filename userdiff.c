#include "cache.h"
#include "userdiff.h"
#include "attr.h"

static struct userdiff_driver *drivers;
static int ndrivers;
static int drivers_alloc;

#define PATTERNS(name, pattern, word_regex)			\
	{ name, NULL, -1, { pattern, REG_EXTENDED },		\
	  word_regex "|[^[:space:]]|[\xc0-\xff][\x80-\xbf]+" }
#define IPATTERN(name, pattern, word_regex)			\
	{ name, NULL, -1, { pattern, REG_EXTENDED | REG_ICASE }, \
	  word_regex "|[^[:space:]]|[\xc0-\xff][\x80-\xbf]+" }
static struct userdiff_driver builtin_drivers[] = {
IPATTERN("ada",
	 "!^(.*[ \t])?(is[ \t]+new|renames|is[ \t]+separate)([ \t].*)?$\n"
	 "!^[ \t]*with[ \t].*$\n"
	 "^[ \t]*((procedure|function)[ \t]+.*)$\n"
	 "^[ \t]*((package|protected|task)[ \t]+.*)$",
	 /* -- */
	 "[a-zA-Z][a-zA-Z0-9_]*"
	 "|[-+]?[0-9][0-9#_.aAbBcCdDeEfF]*([eE][+-]?[0-9_]+)?"
	 "|=>|\\.\\.|\\*\\*|:=|/=|>=|<=|<<|>>|<>"),
IPATTERN("fortran",
	 "!^([C*]|[ \t]*!)\n"
	 "!^[ \t]*MODULE[ \t]+PROCEDURE[ \t]\n"
	 "^[ \t]*((END[ \t]+)?(PROGRAM|MODULE|BLOCK[ \t]+DATA"
		"|([^'\" \t]+[ \t]+)*(SUBROUTINE|FUNCTION))[ \t]+[A-Z].*)$",
	 /* -- */
	 "[a-zA-Z][a-zA-Z0-9_]*"
	 "|\\.([Ee][Qq]|[Nn][Ee]|[Gg][TtEe]|[Ll][TtEe]|[Tt][Rr][Uu][Ee]|[Ff][Aa][Ll][Ss][Ee]|[Aa][Nn][Dd]|[Oo][Rr]|[Nn]?[Ee][Qq][Vv]|[Nn][Oo][Tt])\\."
	 /* numbers and format statements like 2E14.4, or ES12.6, 9X.
	  * Don't worry about format statements without leading digits since
	  * they would have been matched above as a variable anyway. */
	 "|[-+]?[0-9.]+([AaIiDdEeFfLlTtXx][Ss]?[-+]?[0-9.]*)?(_[a-zA-Z0-9][a-zA-Z0-9_]*)?"
	 "|//|\\*\\*|::|[/<>=]="),
IPATTERN("fountain", "^((\\.[^.]|(int|ext|est|int\\.?/ext|i/e)[. ]).*)$",
	 "[^ \t-]+"),
PATTERNS("html", "^[ \t]*(<[Hh][1-6][ \t].*>.*)$",
	 "[^<>= \t]+"),
PATTERNS("java",
	 "!^[ \t]*(catch|do|for|if|instanceof|new|return|switch|throw|while)\n"
	 "^[ \t]*(([A-Za-z_][A-Za-z_0-9]*[ \t]+)+[A-Za-z_][A-Za-z_0-9]*[ \t]*\\([^;]*)$",
	 /* -- */
	 "[a-zA-Z_][a-zA-Z0-9_]*"
	 "|[-+0-9.e]+[fFlL]?|0[xXbB]?[0-9a-fA-F]+[lL]?"
	 "|[-+*/<>%&^|=!]="
	 "|--|\\+\\+|<<=?|>>>?=?|&&|\\|\\|"),
PATTERNS("matlab",
	 "^[[:space:]]*((classdef|function)[[:space:]].*)$|^%%[[:space:]].*$",
	 "[a-zA-Z_][a-zA-Z0-9_]*|[-+0-9.e]+|[=~<>]=|\\.[*/\\^']|\\|\\||&&"),
PATTERNS("objc",
	 /* Negate C statements that can look like functions */
	 "!^[ \t]*(do|for|if|else|return|switch|while)\n"
	 /* Objective-C methods */
	 "^[ \t]*([-+][ \t]*\\([ \t]*[A-Za-z_][A-Za-z_0-9* \t]*\\)[ \t]*[A-Za-z_].*)$\n"
	 /* C functions */
	 "^[ \t]*(([A-Za-z_][A-Za-z_0-9]*[ \t]+)+[A-Za-z_][A-Za-z_0-9]*[ \t]*\\([^;]*)$\n"
	 /* Objective-C class/protocol definitions */
	 "^(@(implementation|interface|protocol)[ \t].*)$",
	 /* -- */
	 "[a-zA-Z_][a-zA-Z0-9_]*"
	 "|[-+0-9.e]+[fFlL]?|0[xXbB]?[0-9a-fA-F]+[lL]?"
	 "|[-+*/<>%&^|=!]=|--|\\+\\+|<<=?|>>=?|&&|\\|\\||::|->"),
PATTERNS("pascal",
	 "^(((class[ \t]+)?(procedure|function)|constructor|destructor|interface|"
		"implementation|initialization|finalization)[ \t]*.*)$"
	 "\n"
	 "^(.*=[ \t]*(class|record).*)$",
	 /* -- */
	 "[a-zA-Z_][a-zA-Z0-9_]*"
	 "|[-+0-9.e]+|0[xXbB]?[0-9a-fA-F]+"
	 "|<>|<=|>=|:=|\\.\\."),
PATTERNS("perl",
	 "^package .*\n"
	 "^sub [[:alnum:]_':]+[ \t]*"
		"(\\([^)]*\\)[ \t]*)?" /* prototype */
		/*
		 * Attributes.  A regex can't count nested parentheses,
		 * so just slurp up whatever we see, taking care not
		 * to accept lines like "sub foo; # defined elsewhere".
		 *
		 * An attribute could contain a semicolon, but at that
		 * point it seems reasonable enough to give up.
		 */
		"(:[^;#]*)?"
		"(\\{[ \t]*)?" /* brace can come here or on the next line */
		"(#.*)?$\n" /* comment */
	 "^(BEGIN|END|INIT|CHECK|UNITCHECK|AUTOLOAD|DESTROY)[ \t]*"
		"(\\{[ \t]*)?" /* brace can come here or on the next line */
		"(#.*)?$\n"
	 "^=head[0-9] .*",	/* POD */
	 /* -- */
	 "[[:alpha:]_'][[:alnum:]_']*"
	 "|0[xb]?[0-9a-fA-F_]*"
	 /* taking care not to interpret 3..5 as (3.)(.5) */
	 "|[0-9a-fA-F_]+(\\.[0-9a-fA-F_]+)?([eE][-+]?[0-9_]+)?"
	 "|=>|-[rwxoRWXOezsfdlpSugkbctTBMAC>]|~~|::"
	 "|&&=|\\|\\|=|//=|\\*\\*="
	 "|&&|\\|\\||//|\\+\\+|--|\\*\\*|\\.\\.\\.?"
	 "|[-+*/%.^&<>=!|]="
	 "|=~|!~"
	 "|<<|<>|<=>|>>"),
PATTERNS("php",
	 "^[\t ]*(((public|protected|private|static)[\t ]+)*function.*)$\n"
	 "^[\t ]*(class.*)$",
	 /* -- */
	 "[a-zA-Z_][a-zA-Z0-9_]*"
	 "|[-+0-9.e]+|0[xXbB]?[0-9a-fA-F]+"
	 "|[-+*/<>%&^|=!.]=|--|\\+\\+|<<=?|>>=?|===|&&|\\|\\||::|->"),
PATTERNS("python", "^[ \t]*((class|def)[ \t].*)$",
	 /* -- */
	 "[a-zA-Z_][a-zA-Z0-9_]*"
	 "|[-+0-9.e]+[jJlL]?|0[xX]?[0-9a-fA-F]+[lL]?"
	 "|[-+*/<>%&^|=!]=|//=?|<<=?|>>=?|\\*\\*=?"),
	 /* -- */
PATTERNS("ruby", "^[ \t]*((class|module|def)[ \t].*)$",
	 /* -- */
	 "(@|@@|\\$)?[a-zA-Z_][a-zA-Z0-9_]*"
	 "|[-+0-9.e]+|0[xXbB]?[0-9a-fA-F]+|\\?(\\\\C-)?(\\\\M-)?."
	 "|//=?|[-+*/<>%&^|=!]=|<<=?|>>=?|===|\\.{1,3}|::|[!=]~"),
PATTERNS("bibtex", "(@[a-zA-Z]{1,}[ \t]*\\{{0,1}[ \t]*[^ \t\"@',\\#}{~%]*).*$",
	 "[={}\"]|[^={}\" \t]+"),
PATTERNS("tex", "^(\\\\((sub)*section|chapter|part)\\*{0,1}\\{.*)$",
	 "\\\\[a-zA-Z@]+|\\\\.|[a-zA-Z0-9\x80-\xff]+"),
PATTERNS("cpp",
	 /* Jump targets or access declarations */
	 "!^[ \t]*[A-Za-z_][A-Za-z_0-9]*:[[:space:]]*($|/[/*])\n"
	 /* functions/methods, variables, and compounds at top level */
	 "^((::[[:space:]]*)?[A-Za-z_].*)$",
	 /* -- */
	 "[a-zA-Z_][a-zA-Z0-9_]*"
	 "|[-+0-9.e]+[fFlL]?|0[xXbB]?[0-9a-fA-F]+[lLuU]*"
	 "|[-+*/<>%&^|=!]=|--|\\+\\+|<<=?|>>=?|&&|\\|\\||::|->\\*?|\\.\\*"),
PATTERNS("csharp",
	 /* Keywords */
	 "!^[ \t]*(do|while|for|if|else|instanceof|new|return|switch|case|throw|catch|using)\n"
	 /* Methods and constructors */
	 "^[ \t]*(((static|public|internal|private|protected|new|virtual|sealed|override|unsafe)[ \t]+)*[][<>@.~_[:alnum:]]+[ \t]+[<>@._[:alnum:]]+[ \t]*\\(.*\\))[ \t]*$\n"
	 /* Properties */
	 "^[ \t]*(((static|public|internal|private|protected|new|virtual|sealed|override|unsafe)[ \t]+)*[][<>@.~_[:alnum:]]+[ \t]+[@._[:alnum:]]+)[ \t]*$\n"
	 /* Type definitions */
	 "^[ \t]*(((static|public|internal|private|protected|new|unsafe|sealed|abstract|partial)[ \t]+)*(class|enum|interface|struct)[ \t]+.*)$\n"
	 /* Namespace */
	 "^[ \t]*(namespace[ \t]+.*)$",
	 /* -- */
	 "[a-zA-Z_][a-zA-Z0-9_]*"
	 "|[-+0-9.e]+[fFlL]?|0[xXbB]?[0-9a-fA-F]+[lL]?"
	 "|[-+*/<>%&^|=!]=|--|\\+\\+|<<=?|>>=?|&&|\\|\\||::|->"),
<<<<<<< HEAD
=======
IPATTERN("css",
	 "![:;][[:space:]]*$\n"
	 "^[_a-z0-9].*$",
	 /* -- */
	 /*
	  * This regex comes from W3C CSS specs. Should theoretically also
	  * allow ISO 10646 characters U+00A0 and higher,
	  * but they are not handled in this regex.
	  */
	 "-?[_a-zA-Z][-_a-zA-Z0-9]*" /* identifiers */
	 "|-?[0-9]+|\\#[0-9a-fA-F]+" /* numbers */
),
>>>>>>> 6ebdac1b
{ "default", NULL, -1, { NULL, 0 } },
};
#undef PATTERNS
#undef IPATTERN

static struct userdiff_driver driver_true = {
	"diff=true",
	NULL,
	0,
	{ NULL, 0 }
};

static struct userdiff_driver driver_false = {
	"!diff",
	NULL,
	1,
	{ NULL, 0 }
};

static struct userdiff_driver *userdiff_find_by_namelen(const char *k, int len)
{
	int i;
	for (i = 0; i < ndrivers; i++) {
		struct userdiff_driver *drv = drivers + i;
		if (!strncmp(drv->name, k, len) && !drv->name[len])
			return drv;
	}
	for (i = 0; i < ARRAY_SIZE(builtin_drivers); i++) {
		struct userdiff_driver *drv = builtin_drivers + i;
		if (!strncmp(drv->name, k, len) && !drv->name[len])
			return drv;
	}
	return NULL;
}

static int parse_funcname(struct userdiff_funcname *f, const char *k,
		const char *v, int cflags)
{
	if (git_config_string(&f->pattern, k, v) < 0)
		return -1;
	f->cflags = cflags;
	return 0;
}

static int parse_tristate(int *b, const char *k, const char *v)
{
	if (v && !strcasecmp(v, "auto"))
		*b = -1;
	else
		*b = git_config_bool(k, v);
	return 0;
}

static int parse_bool(int *b, const char *k, const char *v)
{
	*b = git_config_bool(k, v);
	return 0;
}

int userdiff_config(const char *k, const char *v)
{
	struct userdiff_driver *drv;
	const char *name, *type;
	int namelen;

	if (parse_config_key(k, "diff", &name, &namelen, &type) || !name)
		return 0;

	drv = userdiff_find_by_namelen(name, namelen);
	if (!drv) {
		ALLOC_GROW(drivers, ndrivers+1, drivers_alloc);
		drv = &drivers[ndrivers++];
		memset(drv, 0, sizeof(*drv));
		drv->name = xmemdupz(name, namelen);
		drv->binary = -1;
	}

	if (!strcmp(type, "funcname"))
		return parse_funcname(&drv->funcname, k, v, 0);
	if (!strcmp(type, "xfuncname"))
		return parse_funcname(&drv->funcname, k, v, REG_EXTENDED);
	if (!strcmp(type, "binary"))
		return parse_tristate(&drv->binary, k, v);
	if (!strcmp(type, "command"))
		return git_config_string(&drv->external, k, v);
	if (!strcmp(type, "textconv"))
		return git_config_string(&drv->textconv, k, v);
	if (!strcmp(type, "cachetextconv"))
		return parse_bool(&drv->textconv_want_cache, k, v);
	if (!strcmp(type, "wordregex"))
		return git_config_string(&drv->word_regex, k, v);

	return 0;
}

struct userdiff_driver *userdiff_find_by_name(const char *name) {
	int len = strlen(name);
	return userdiff_find_by_namelen(name, len);
}

struct userdiff_driver *userdiff_find_by_path(const char *path)
{
	static struct git_attr *attr;
	struct git_attr_check check;

	if (!attr)
		attr = git_attr("diff");
	check.attr = attr;

	if (!path)
		return NULL;
	if (git_check_attr(path, 1, &check))
		return NULL;

	if (ATTR_TRUE(check.value))
		return &driver_true;
	if (ATTR_FALSE(check.value))
		return &driver_false;
	if (ATTR_UNSET(check.value))
		return NULL;
	return userdiff_find_by_name(check.value);
}

struct userdiff_driver *userdiff_get_textconv(struct userdiff_driver *driver)
{
	if (!driver->textconv)
		return NULL;

	if (driver->textconv_want_cache && !driver->textconv_cache) {
		struct notes_cache *c = xmalloc(sizeof(*c));
		struct strbuf name = STRBUF_INIT;

		strbuf_addf(&name, "textconv/%s", driver->name);
		notes_cache_init(c, name.buf, driver->textconv);
		driver->textconv_cache = c;
	}

	return driver;
}<|MERGE_RESOLUTION|>--- conflicted
+++ resolved
@@ -148,8 +148,6 @@
 	 "[a-zA-Z_][a-zA-Z0-9_]*"
 	 "|[-+0-9.e]+[fFlL]?|0[xXbB]?[0-9a-fA-F]+[lL]?"
 	 "|[-+*/<>%&^|=!]=|--|\\+\\+|<<=?|>>=?|&&|\\|\\||::|->"),
-<<<<<<< HEAD
-=======
 IPATTERN("css",
 	 "![:;][[:space:]]*$\n"
 	 "^[_a-z0-9].*$",
@@ -162,7 +160,6 @@
 	 "-?[_a-zA-Z][-_a-zA-Z0-9]*" /* identifiers */
 	 "|-?[0-9]+|\\#[0-9a-fA-F]+" /* numbers */
 ),
->>>>>>> 6ebdac1b
 { "default", NULL, -1, { NULL, 0 } },
 };
 #undef PATTERNS
