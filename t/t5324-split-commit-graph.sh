#!/bin/sh

test_description='split commit graph'
. ./test-lib.sh

GIT_TEST_COMMIT_GRAPH=0
GIT_TEST_COMMIT_GRAPH_CHANGED_PATHS=0

test_expect_success 'setup repo' '
	git init &&
	git config core.commitGraph true &&
	git config gc.writeCommitGraph false &&
	infodir=".git/objects/info" &&
	graphdir="$infodir/commit-graphs" &&
	test_oid_init &&
	test_oid_cache <<-EOM
	shallow sha1:1760
	shallow sha256:2064

	base sha1:1376
	base sha256:1496
	EOM
'

graph_read_expect() {
	NUM_BASE=0
	if test ! -z $2
	then
		NUM_BASE=$2
	fi
	cat >expect <<- EOF
	header: 43475048 1 1 3 $NUM_BASE
	num_commits: $1
	chunks: oid_fanout oid_lookup commit_metadata
	EOF
	test-tool read-graph >output &&
	test_cmp expect output
}

test_expect_success POSIXPERM 'tweak umask for modebit tests' '
	umask 022
'

test_expect_success 'create commits and write commit-graph' '
	for i in $(test_seq 3)
	do
		test_commit $i &&
		git branch commits/$i || return 1
	done &&
	git commit-graph write --reachable &&
	test_path_is_file $infodir/commit-graph &&
	graph_read_expect 3
'

graph_git_two_modes() {
	git -c core.commitGraph=true $1 >output
	git -c core.commitGraph=false $1 >expect
	test_cmp expect output
}

graph_git_behavior() {
	MSG=$1
	BRANCH=$2
	COMPARE=$3
	test_expect_success "check normal git operations: $MSG" '
		graph_git_two_modes "log --oneline $BRANCH" &&
		graph_git_two_modes "log --topo-order $BRANCH" &&
		graph_git_two_modes "log --graph $COMPARE..$BRANCH" &&
		graph_git_two_modes "branch -vv" &&
		graph_git_two_modes "merge-base -a $BRANCH $COMPARE"
	'
}

graph_git_behavior 'graph exists' commits/3 commits/1

verify_chain_files_exist() {
	for hash in $(cat $1/commit-graph-chain)
	do
		test_path_is_file $1/graph-$hash.graph || return 1
	done
}

test_expect_success 'add more commits, and write a new base graph' '
	git reset --hard commits/1 &&
	for i in $(test_seq 4 5)
	do
		test_commit $i &&
		git branch commits/$i || return 1
	done &&
	git reset --hard commits/2 &&
	for i in $(test_seq 6 10)
	do
		test_commit $i &&
		git branch commits/$i || return 1
	done &&
	git reset --hard commits/2 &&
	git merge commits/4 &&
	git branch merge/1 &&
	git reset --hard commits/4 &&
	git merge commits/6 &&
	git branch merge/2 &&
	git commit-graph write --reachable &&
	graph_read_expect 12
'

test_expect_success 'fork and fail to base a chain on a commit-graph file' '
	test_when_finished rm -rf fork &&
	git clone . fork &&
	(
		cd fork &&
		rm .git/objects/info/commit-graph &&
		echo "$(pwd)/../.git/objects" >.git/objects/info/alternates &&
		test_commit new-commit &&
		git commit-graph write --reachable --split &&
		test_path_is_file $graphdir/commit-graph-chain &&
		test_line_count = 1 $graphdir/commit-graph-chain &&
		verify_chain_files_exist $graphdir
	)
'

test_expect_success 'add three more commits, write a tip graph' '
	git reset --hard commits/3 &&
	git merge merge/1 &&
	git merge commits/5 &&
	git merge merge/2 &&
	git branch merge/3 &&
	git commit-graph write --reachable --split &&
	test_path_is_missing $infodir/commit-graph &&
	test_path_is_file $graphdir/commit-graph-chain &&
	ls $graphdir/graph-*.graph >graph-files &&
	test_line_count = 2 graph-files &&
	verify_chain_files_exist $graphdir
'

graph_git_behavior 'split commit-graph: merge 3 vs 2' merge/3 merge/2

test_expect_success 'add one commit, write a tip graph' '
	test_commit 11 &&
	git branch commits/11 &&
	git commit-graph write --reachable --split &&
	test_path_is_missing $infodir/commit-graph &&
	test_path_is_file $graphdir/commit-graph-chain &&
	ls $graphdir/graph-*.graph >graph-files &&
	test_line_count = 3 graph-files &&
	verify_chain_files_exist $graphdir
'

graph_git_behavior 'three-layer commit-graph: commit 11 vs 6' commits/11 commits/6

test_expect_success 'add one commit, write a merged graph' '
	test_commit 12 &&
	git branch commits/12 &&
	git commit-graph write --reachable --split &&
	test_path_is_file $graphdir/commit-graph-chain &&
	test_line_count = 2 $graphdir/commit-graph-chain &&
	ls $graphdir/graph-*.graph >graph-files &&
	test_line_count = 2 graph-files &&
	verify_chain_files_exist $graphdir
'

graph_git_behavior 'merged commit-graph: commit 12 vs 6' commits/12 commits/6

test_expect_success 'create fork and chain across alternate' '
	git clone . fork &&
	(
		cd fork &&
		git config core.commitGraph true &&
		rm -rf $graphdir &&
		echo "$(pwd)/../.git/objects" >.git/objects/info/alternates &&
		test_commit 13 &&
		git branch commits/13 &&
		git commit-graph write --reachable --split &&
		test_path_is_file $graphdir/commit-graph-chain &&
		test_line_count = 3 $graphdir/commit-graph-chain &&
		ls $graphdir/graph-*.graph >graph-files &&
		test_line_count = 1 graph-files &&
		git -c core.commitGraph=true  rev-list HEAD >expect &&
		git -c core.commitGraph=false rev-list HEAD >actual &&
		test_cmp expect actual &&
		test_commit 14 &&
		git commit-graph write --reachable --split --object-dir=.git/objects/ &&
		test_line_count = 3 $graphdir/commit-graph-chain &&
		ls $graphdir/graph-*.graph >graph-files &&
		test_line_count = 1 graph-files
	)
'

graph_git_behavior 'alternate: commit 13 vs 6' commits/13 commits/6

test_expect_success 'test merge stragety constants' '
	git clone . merge-2 &&
	(
		cd merge-2 &&
		git config core.commitGraph true &&
		test_line_count = 2 $graphdir/commit-graph-chain &&
		test_commit 14 &&
		git commit-graph write --reachable --split --size-multiple=2 &&
		test_line_count = 3 $graphdir/commit-graph-chain

	) &&
	git clone . merge-10 &&
	(
		cd merge-10 &&
		git config core.commitGraph true &&
		test_line_count = 2 $graphdir/commit-graph-chain &&
		test_commit 14 &&
		git commit-graph write --reachable --split --size-multiple=10 &&
		test_line_count = 1 $graphdir/commit-graph-chain &&
		ls $graphdir/graph-*.graph >graph-files &&
		test_line_count = 1 graph-files
	) &&
	git clone . merge-10-expire &&
	(
		cd merge-10-expire &&
		git config core.commitGraph true &&
		test_line_count = 2 $graphdir/commit-graph-chain &&
		test_commit 15 &&
		touch $graphdir/to-delete.graph $graphdir/to-keep.graph &&
		test-tool chmtime =1546362000 $graphdir/to-delete.graph &&
		test-tool chmtime =1546362001 $graphdir/to-keep.graph &&
		git commit-graph write --reachable --split --size-multiple=10 \
			--expire-time="2019-01-01 12:00 -05:00" &&
		test_line_count = 1 $graphdir/commit-graph-chain &&
		test_path_is_missing $graphdir/to-delete.graph &&
		test_path_is_file $graphdir/to-keep.graph &&
		ls $graphdir/graph-*.graph >graph-files &&
		test_line_count = 3 graph-files
	) &&
	git clone --no-hardlinks . max-commits &&
	(
		cd max-commits &&
		git config core.commitGraph true &&
		test_line_count = 2 $graphdir/commit-graph-chain &&
		test_commit 16 &&
		test_commit 17 &&
		git commit-graph write --reachable --split --max-commits=1 &&
		test_line_count = 1 $graphdir/commit-graph-chain &&
		ls $graphdir/graph-*.graph >graph-files &&
		test_line_count = 1 graph-files
	)
'

test_expect_success 'remove commit-graph-chain file after flattening' '
	git clone . flatten &&
	(
		cd flatten &&
		test_line_count = 2 $graphdir/commit-graph-chain &&
		git commit-graph write --reachable &&
		test_path_is_missing $graphdir/commit-graph-chain &&
		ls $graphdir >graph-files &&
		test_line_count = 0 graph-files
	)
'

corrupt_file() {
	file=$1
	pos=$2
	data="${3:-\0}"
	chmod a+w "$file" &&
	printf "$data" | dd of="$file" bs=1 seek="$pos" conv=notrunc
}

test_expect_success 'verify hashes along chain, even in shallow' '
	git clone --no-hardlinks . verify &&
	(
		cd verify &&
		git commit-graph verify &&
		base_file=$graphdir/graph-$(head -n 1 $graphdir/commit-graph-chain).graph &&
		corrupt_file "$base_file" $(test_oid shallow) "\01" &&
		test_must_fail git commit-graph verify --shallow 2>test_err &&
		grep -v "^+" test_err >err &&
		test_i18ngrep "incorrect checksum" err
	)
'

test_expect_success 'verify --shallow does not check base contents' '
	git clone --no-hardlinks . verify-shallow &&
	(
		cd verify-shallow &&
		git commit-graph verify &&
		base_file=$graphdir/graph-$(head -n 1 $graphdir/commit-graph-chain).graph &&
		corrupt_file "$base_file" 1000 "\01" &&
		git commit-graph verify --shallow &&
		test_must_fail git commit-graph verify 2>test_err &&
		grep -v "^+" test_err >err &&
		test_i18ngrep "incorrect checksum" err
	)
'

test_expect_success 'warn on base graph chunk incorrect' '
	git clone --no-hardlinks . base-chunk &&
	(
		cd base-chunk &&
		git commit-graph verify &&
		base_file=$graphdir/graph-$(tail -n 1 $graphdir/commit-graph-chain).graph &&
		corrupt_file "$base_file" $(test_oid base) "\01" &&
		git commit-graph verify --shallow 2>test_err &&
		grep -v "^+" test_err >err &&
		test_i18ngrep "commit-graph chain does not match" err
	)
'

test_expect_success 'verify after commit-graph-chain corruption' '
	git clone --no-hardlinks . verify-chain &&
	(
		cd verify-chain &&
		corrupt_file "$graphdir/commit-graph-chain" 60 "G" &&
		git commit-graph verify 2>test_err &&
		grep -v "^+" test_err >err &&
		test_i18ngrep "invalid commit-graph chain" err &&
		corrupt_file "$graphdir/commit-graph-chain" 60 "A" &&
		git commit-graph verify 2>test_err &&
		grep -v "^+" test_err >err &&
		test_i18ngrep "unable to find all commit-graph files" err
	)
'

test_expect_success 'verify across alternates' '
	git clone --no-hardlinks . verify-alt &&
	(
		cd verify-alt &&
		rm -rf $graphdir &&
		altdir="$(pwd)/../.git/objects" &&
		echo "$altdir" >.git/objects/info/alternates &&
		git commit-graph verify --object-dir="$altdir/" &&
		test_commit extra &&
		git commit-graph write --reachable --split &&
		tip_file=$graphdir/graph-$(tail -n 1 $graphdir/commit-graph-chain).graph &&
		corrupt_file "$tip_file" 100 "\01" &&
		test_must_fail git commit-graph verify --shallow 2>test_err &&
		grep -v "^+" test_err >err &&
		test_i18ngrep "commit-graph has incorrect fanout value" err
	)
'

test_expect_success 'add octopus merge' '
	git reset --hard commits/10 &&
	git merge commits/3 commits/4 &&
	git branch merge/octopus &&
	git commit-graph write --reachable --split &&
	git commit-graph verify --progress 2>err &&
	test_line_count = 3 err &&
	test_i18ngrep ! warning err &&
	test_line_count = 3 $graphdir/commit-graph-chain
'

graph_git_behavior 'graph exists' merge/octopus commits/12

test_expect_success 'split across alternate where alternate is not split' '
	git commit-graph write --reachable &&
	test_path_is_file .git/objects/info/commit-graph &&
	cp .git/objects/info/commit-graph . &&
	git clone --no-hardlinks . alt-split &&
	(
		cd alt-split &&
		rm -f .git/objects/info/commit-graph &&
		echo "$(pwd)"/../.git/objects >.git/objects/info/alternates &&
		test_commit 18 &&
		git commit-graph write --reachable --split &&
		test_line_count = 1 $graphdir/commit-graph-chain
	) &&
	test_cmp commit-graph .git/objects/info/commit-graph
'

<<<<<<< HEAD
test_expect_success '--split=no-merge always writes an incremental' '
	test_when_finished rm -rf a b &&
	rm -rf $graphdir $infodir/commit-graph &&
	git reset --hard commits/2 &&
	git rev-list HEAD~1 >a &&
	git rev-list HEAD >b &&
	git commit-graph write --split --stdin-commits <a &&
	git commit-graph write --split=no-merge --stdin-commits <b &&
	test_line_count = 2 $graphdir/commit-graph-chain
'

test_expect_success '--split=replace replaces the chain' '
	rm -rf $graphdir $infodir/commit-graph &&
	git reset --hard commits/3 &&
	git rev-list -1 HEAD~2 >a &&
	git rev-list -1 HEAD~1 >b &&
	git rev-list -1 HEAD >c &&
	git commit-graph write --split=no-merge --stdin-commits <a &&
	git commit-graph write --split=no-merge --stdin-commits <b &&
	git commit-graph write --split=no-merge --stdin-commits <c &&
	test_line_count = 3 $graphdir/commit-graph-chain &&
	git commit-graph write --stdin-commits --split=replace <b &&
	test_path_is_missing $infodir/commit-graph &&
	test_path_is_file $graphdir/commit-graph-chain &&
	ls $graphdir/graph-*.graph >graph-files &&
	test_line_count = 1 graph-files &&
	verify_chain_files_exist $graphdir &&
	graph_read_expect 2
'

test_expect_success ULIMIT_FILE_DESCRIPTORS 'handles file descriptor exhaustion' '
	git init ulimit &&
	(
		cd ulimit &&
		for i in $(test_seq 64)
		do
			test_commit $i &&
			test_might_fail run_with_limited_open_files git commit-graph write \
				--split=no-merge --reachable || return 1
		done
	)
'
=======
while read mode modebits
do
	test_expect_success POSIXPERM "split commit-graph respects core.sharedrepository $mode" '
		rm -rf $graphdir $infodir/commit-graph &&
		git reset --hard commits/1 &&
		test_config core.sharedrepository "$mode" &&
		git commit-graph write --split --reachable &&
		ls $graphdir/graph-*.graph >graph-files &&
		test_line_count = 1 graph-files &&
		echo "$modebits" >expect &&
		test_modebits $graphdir/graph-*.graph >actual &&
		test_cmp expect actual &&
		test_modebits $graphdir/commit-graph-chain >actual &&
		test_cmp expect actual
	'
done <<\EOF
0666 -r--r--r--
0600 -r--------
EOF
>>>>>>> 45a4365c

test_done<|MERGE_RESOLUTION|>--- conflicted
+++ resolved
@@ -362,7 +362,6 @@
 	test_cmp commit-graph .git/objects/info/commit-graph
 '
 
-<<<<<<< HEAD
 test_expect_success '--split=no-merge always writes an incremental' '
 	test_when_finished rm -rf a b &&
 	rm -rf $graphdir $infodir/commit-graph &&
@@ -405,7 +404,7 @@
 		done
 	)
 '
-=======
+
 while read mode modebits
 do
 	test_expect_success POSIXPERM "split commit-graph respects core.sharedrepository $mode" '
@@ -425,6 +424,5 @@
 0666 -r--r--r--
 0600 -r--------
 EOF
->>>>>>> 45a4365c
 
 test_done