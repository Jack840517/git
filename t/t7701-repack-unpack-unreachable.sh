--- conflicted
+++ resolved
@@ -90,11 +90,7 @@
 	tmppack=".git/objects/pack/tmp_pack" &&
 	ln "$packfile" "$tmppack" &&
 	git repack -A -l -d &&
-<<<<<<< HEAD
-	test-tool chmtime -v +0 "$tmppack" "$fsha1path" "$csha1path" "$tsha1path" \
-=======
-	test-chmtime --get "$tmppack" "$fsha1path" "$csha1path" "$tsha1path" \
->>>>>>> decf711f
+	test-tool chmtime --get "$tmppack" "$fsha1path" "$csha1path" "$tsha1path" \
 		> mtimes &&
 	compare_mtimes < mtimes
 '
