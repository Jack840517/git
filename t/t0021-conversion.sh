#!/bin/sh

test_description='blob conversion via gitattributes'

. ./test-lib.sh

TEST_ROOT="$PWD"
PATH=$TEST_ROOT:$PATH

write_script <<\EOF "$TEST_ROOT/rot13.sh"
tr \
  'abcdefghijklmnopqrstuvwxyzABCDEFGHIJKLMNOPQRSTUVWXYZ' \
  'nopqrstuvwxyzabcdefghijklmNOPQRSTUVWXYZABCDEFGHIJKLM'
EOF

write_script rot13-filter.pl "$PERL_PATH" \
	<"$TEST_DIRECTORY"/t0021/rot13-filter.pl

generate_random_characters () {
	LEN=$1
	NAME=$2
	test-genrandom some-seed $LEN |
		perl -pe "s/./chr((ord($&) % 26) + ord('a'))/sge" >"$TEST_ROOT/$NAME"
}

file_size () {
	perl -e 'print -s $ARGV[0]' "$1"
}

filter_git () {
	rm -f rot13-filter.log &&
	git "$@"
}

# Compare two files and ensure that `clean` and `smudge` respectively are
# called at least once if specified in the `expect` file. The actual
# invocation count is not relevant because their number can vary.
# c.f. http://public-inbox.org/git/xmqqshv18i8i.fsf@gitster.mtv.corp.google.com/
test_cmp_count () {
	expect=$1
	actual=$2
	for FILE in "$expect" "$actual"
	do
		sort "$FILE" | uniq -c |
		sed -e "s/^ *[0-9][0-9]*[ 	]*IN: /x IN: /" >"$FILE.tmp" &&
		mv "$FILE.tmp" "$FILE" || return
	done &&
	test_cmp "$expect" "$actual"
}

# Compare two files but exclude all `clean` invocations because Git can
# call `clean` zero or more times.
# c.f. http://public-inbox.org/git/xmqqshv18i8i.fsf@gitster.mtv.corp.google.com/
test_cmp_exclude_clean () {
	expect=$1
	actual=$2
	for FILE in "$expect" "$actual"
	do
		grep -v "IN: clean" "$FILE" >"$FILE.tmp" &&
		mv "$FILE.tmp" "$FILE"
	done &&
	test_cmp "$expect" "$actual"
}

# Check that the contents of two files are equal and that their rot13 version
# is equal to the committed content.
test_cmp_committed_rot13 () {
	test_cmp "$1" "$2" &&
	rot13.sh <"$1" >expected &&
	git cat-file blob :"$2" >actual &&
	test_cmp expected actual
}

test_expect_success setup '
	git config filter.rot13.smudge ./rot13.sh &&
	git config filter.rot13.clean ./rot13.sh &&

	{
	    echo "*.t filter=rot13"
	    echo "*.i ident"
	} >.gitattributes &&

	{
	    echo a b c d e f g h i j k l m
	    echo n o p q r s t u v w x y z
	    echo '\''$Id$'\''
	} >test &&
	cat test >test.t &&
	cat test >test.o &&
	cat test >test.i &&
	git add test test.t test.i &&
	rm -f test test.t test.i &&
	git checkout -- test test.t test.i &&

	echo "content-test2" >test2.o &&
	echo "content-test3 - filename with special characters" >"test3 '\''sq'\'',\$x=.o"
'

script='s/^\$Id: \([0-9a-f]*\) \$/\1/p'

test_expect_success check '

	test_cmp test.o test &&
	test_cmp test.o test.t &&

	# ident should be stripped in the repository
	git diff --raw --exit-code :test :test.i &&
	id=$(git rev-parse --verify :test) &&
	embedded=$(sed -ne "$script" test.i) &&
	test "z$id" = "z$embedded" &&

	git cat-file blob :test.t >test.r &&

	./rot13.sh <test.o >test.t &&
	test_cmp test.r test.t
'

# If an expanded ident ever gets into the repository, we want to make sure that
# it is collapsed before being expanded again on checkout
test_expect_success expanded_in_repo '
	{
		echo "File with expanded keywords"
		echo "\$Id\$"
		echo "\$Id:\$"
		echo "\$Id: 0000000000000000000000000000000000000000 \$"
		echo "\$Id: NoSpaceAtEnd\$"
		echo "\$Id:NoSpaceAtFront \$"
		echo "\$Id:NoSpaceAtEitherEnd\$"
		echo "\$Id: NoTerminatingSymbol"
		echo "\$Id: Foreign Commit With Spaces \$"
	} >expanded-keywords.0 &&

	{
		cat expanded-keywords.0 &&
		printf "\$Id: NoTerminatingSymbolAtEOF"
	} >expanded-keywords &&
	cat expanded-keywords >expanded-keywords-crlf &&
	git add expanded-keywords expanded-keywords-crlf &&
	git commit -m "File with keywords expanded" &&
	id=$(git rev-parse --verify :expanded-keywords) &&

	{
		echo "File with expanded keywords"
		echo "\$Id: $id \$"
		echo "\$Id: $id \$"
		echo "\$Id: $id \$"
		echo "\$Id: $id \$"
		echo "\$Id: $id \$"
		echo "\$Id: $id \$"
		echo "\$Id: NoTerminatingSymbol"
		echo "\$Id: Foreign Commit With Spaces \$"
	} >expected-output.0 &&
	{
		cat expected-output.0 &&
		printf "\$Id: NoTerminatingSymbolAtEOF"
	} >expected-output &&
	{
		append_cr <expected-output.0 &&
		printf "\$Id: NoTerminatingSymbolAtEOF"
	} >expected-output-crlf &&
	{
		echo "expanded-keywords ident"
		echo "expanded-keywords-crlf ident text eol=crlf"
	} >>.gitattributes &&

	rm -f expanded-keywords expanded-keywords-crlf &&

	git checkout -- expanded-keywords &&
	test_cmp expanded-keywords expected-output &&

	git checkout -- expanded-keywords-crlf &&
	test_cmp expanded-keywords-crlf expected-output-crlf
'

# The use of %f in a filter definition is expanded to the path to
# the filename being smudged or cleaned.  It must be shell escaped.
# First, set up some interesting file names and pet them in
# .gitattributes.
test_expect_success 'filter shell-escaped filenames' '
	cat >argc.sh <<-EOF &&
	#!$SHELL_PATH
	cat >/dev/null
	echo argc: \$# "\$@"
	EOF
	normal=name-no-magic &&
	special="name  with '\''sq'\'' and \$x" &&
	echo some test text >"$normal" &&
	echo some test text >"$special" &&
	git add "$normal" "$special" &&
	git commit -q -m "add files" &&
	echo "name* filter=argc" >.gitattributes &&

	# delete the files and check them out again, using a smudge filter
	# that will count the args and echo the command-line back to us
	test_config filter.argc.smudge "sh ./argc.sh %f" &&
	rm "$normal" "$special" &&
	git checkout -- "$normal" "$special" &&

	# make sure argc.sh counted the right number of args
	echo "argc: 1 $normal" >expect &&
	test_cmp expect "$normal" &&
	echo "argc: 1 $special" >expect &&
	test_cmp expect "$special" &&

	# do the same thing, but with more args in the filter expression
	test_config filter.argc.smudge "sh ./argc.sh %f --my-extra-arg" &&
	rm "$normal" "$special" &&
	git checkout -- "$normal" "$special" &&

	# make sure argc.sh counted the right number of args
	echo "argc: 2 $normal --my-extra-arg" >expect &&
	test_cmp expect "$normal" &&
	echo "argc: 2 $special --my-extra-arg" >expect &&
	test_cmp expect "$special" &&
	:
'

test_expect_success 'required filter should filter data' '
	test_config filter.required.smudge ./rot13.sh &&
	test_config filter.required.clean ./rot13.sh &&
	test_config filter.required.required true &&

	echo "*.r filter=required" >.gitattributes &&

	cat test.o >test.r &&
	git add test.r &&

	rm -f test.r &&
	git checkout -- test.r &&
	test_cmp test.o test.r &&

	./rot13.sh <test.o >expected &&
	git cat-file blob :test.r >actual &&
	test_cmp expected actual
'

test_expect_success 'required filter smudge failure' '
	test_config filter.failsmudge.smudge false &&
	test_config filter.failsmudge.clean cat &&
	test_config filter.failsmudge.required true &&

	echo "*.fs filter=failsmudge" >.gitattributes &&

	echo test >test.fs &&
	git add test.fs &&
	rm -f test.fs &&
	test_must_fail git checkout -- test.fs
'

test_expect_success 'required filter clean failure' '
	test_config filter.failclean.smudge cat &&
	test_config filter.failclean.clean false &&
	test_config filter.failclean.required true &&

	echo "*.fc filter=failclean" >.gitattributes &&

	echo test >test.fc &&
	test_must_fail git add test.fc
'

test_expect_success 'filtering large input to small output should use little memory' '
	test_config filter.devnull.clean "cat >/dev/null" &&
	test_config filter.devnull.required true &&
	for i in $(test_seq 1 30); do printf "%1048576d" 1; done >30MB &&
	echo "30MB filter=devnull" >.gitattributes &&
	GIT_MMAP_LIMIT=1m GIT_ALLOC_LIMIT=1m git add 30MB
'

test_expect_success 'filter that does not read is fine' '
	test-genrandom foo $((128 * 1024 + 1)) >big &&
	echo "big filter=epipe" >.gitattributes &&
	test_config filter.epipe.clean "echo xyzzy" &&
	git add big &&
	git cat-file blob :big >actual &&
	echo xyzzy >expect &&
	test_cmp expect actual
'

test_expect_success EXPENSIVE 'filter large file' '
	test_config filter.largefile.smudge cat &&
	test_config filter.largefile.clean cat &&
	for i in $(test_seq 1 2048); do printf "%1048576d" 1; done >2GB &&
	echo "2GB filter=largefile" >.gitattributes &&
	git add 2GB 2>err &&
	test_must_be_empty err &&
	rm -f 2GB &&
	git checkout -- 2GB 2>err &&
	test_must_be_empty err
'

test_expect_success "filter: clean empty file" '
	test_config filter.in-repo-header.clean  "echo cleaned && cat" &&
	test_config filter.in-repo-header.smudge "sed 1d" &&

	echo "empty-in-worktree    filter=in-repo-header" >>.gitattributes &&
	>empty-in-worktree &&

	echo cleaned >expected &&
	git add empty-in-worktree &&
	git show :empty-in-worktree >actual &&
	test_cmp expected actual
'

test_expect_success "filter: smudge empty file" '
	test_config filter.empty-in-repo.clean "cat >/dev/null" &&
	test_config filter.empty-in-repo.smudge "echo smudged && cat" &&

	echo "empty-in-repo filter=empty-in-repo" >>.gitattributes &&
	echo dead data walking >empty-in-repo &&
	git add empty-in-repo &&

	echo smudged >expected &&
	git checkout-index --prefix=filtered- empty-in-repo &&
	test_cmp expected filtered-empty-in-repo
'

test_expect_success 'disable filter with empty override' '
	test_config_global filter.disable.smudge false &&
	test_config_global filter.disable.clean false &&
	test_config filter.disable.smudge false &&
	test_config filter.disable.clean false &&

	echo "*.disable filter=disable" >.gitattributes &&

	echo test >test.disable &&
	git -c filter.disable.clean= add test.disable 2>err &&
	test_must_be_empty err &&
	rm -f test.disable &&
	git -c filter.disable.smudge= checkout -- test.disable 2>err &&
	test_must_be_empty err
'

test_expect_success 'diff does not reuse worktree files that need cleaning' '
	test_config filter.counter.clean "echo . >>count; sed s/^/clean:/" &&
	echo "file filter=counter" >.gitattributes &&
	test_commit one file &&
	test_commit two file &&

	>count &&
	git diff-tree -p HEAD &&
	test_line_count = 0 count
'

test_expect_success PERL 'required process filter should filter data' '
	test_config_global filter.protocol.process "rot13-filter.pl clean smudge" &&
	test_config_global filter.protocol.required true &&
	rm -rf repo &&
	mkdir repo &&
	(
		cd repo &&
		git init &&

		echo "*.r filter=protocol" >.gitattributes &&
		git add . &&
		git commit -m "test commit 1" &&
		git branch empty-branch &&

		cp "$TEST_ROOT/test.o" test.r &&
		cp "$TEST_ROOT/test2.o" test2.r &&
		mkdir testsubdir &&
		cp "$TEST_ROOT/test3 '\''sq'\'',\$x=.o" "testsubdir/test3 '\''sq'\'',\$x=.r" &&
		>test4-empty.r &&

		S=$(file_size test.r) &&
		S2=$(file_size test2.r) &&
		S3=$(file_size "testsubdir/test3 '\''sq'\'',\$x=.r") &&

		filter_git add . &&
		cat >expected.log <<-EOF &&
			START
			init handshake complete
			IN: clean test.r $S [OK] -- OUT: $S . [OK]
			IN: clean test2.r $S2 [OK] -- OUT: $S2 . [OK]
			IN: clean test4-empty.r 0 [OK] -- OUT: 0  [OK]
			IN: clean testsubdir/test3 '\''sq'\'',\$x=.r $S3 [OK] -- OUT: $S3 . [OK]
			STOP
		EOF
		test_cmp_count expected.log rot13-filter.log &&

<<<<<<< HEAD
		filter_git commit -m "test commit 2" &&
		cat >expected.log <<-EOF &&
			START
			init handshake complete
			IN: clean test.r $S [OK] -- OUT: $S . [OK]
			IN: clean test2.r $S2 [OK] -- OUT: $S2 . [OK]
			IN: clean test4-empty.r 0 [OK] -- OUT: 0  [OK]
			IN: clean testsubdir/test3 '\''sq'\'',\$x.r $S3 [OK] -- OUT: $S3 . [OK]
			IN: clean test.r $S [OK] -- OUT: $S . [OK]
			IN: clean test2.r $S2 [OK] -- OUT: $S2 . [OK]
			IN: clean test4-empty.r 0 [OK] -- OUT: 0  [OK]
			IN: clean testsubdir/test3 '\''sq'\'',\$x.r $S3 [OK] -- OUT: $S3 . [OK]
			STOP
		EOF
		test_cmp_count expected.log rot13-filter.log &&

		rm -f test2.r "testsubdir/test3 '\''sq'\'',\$x.r" &&
=======
		git commit -m "test commit 2" &&
		rm -f test2.r "testsubdir/test3 '\''sq'\'',\$x=.r" &&
>>>>>>> 7eeda8b8

		filter_git checkout --quiet --no-progress . &&
		cat >expected.log <<-EOF &&
			START
			init handshake complete
			IN: smudge test2.r $S2 [OK] -- OUT: $S2 . [OK]
			IN: smudge testsubdir/test3 '\''sq'\'',\$x=.r $S3 [OK] -- OUT: $S3 . [OK]
			STOP
		EOF
		test_cmp_exclude_clean expected.log rot13-filter.log &&

		filter_git checkout --quiet --no-progress empty-branch &&
		cat >expected.log <<-EOF &&
			START
			init handshake complete
			IN: clean test.r $S [OK] -- OUT: $S . [OK]
			STOP
		EOF
		test_cmp_exclude_clean expected.log rot13-filter.log &&

		filter_git checkout --quiet --no-progress master &&
		cat >expected.log <<-EOF &&
			START
			init handshake complete
			IN: smudge test.r $S [OK] -- OUT: $S . [OK]
			IN: smudge test2.r $S2 [OK] -- OUT: $S2 . [OK]
			IN: smudge test4-empty.r 0 [OK] -- OUT: 0  [OK]
			IN: smudge testsubdir/test3 '\''sq'\'',\$x=.r $S3 [OK] -- OUT: $S3 . [OK]
			STOP
		EOF
		test_cmp_exclude_clean expected.log rot13-filter.log &&

		test_cmp_committed_rot13 "$TEST_ROOT/test.o" test.r &&
		test_cmp_committed_rot13 "$TEST_ROOT/test2.o" test2.r &&
		test_cmp_committed_rot13 "$TEST_ROOT/test3 '\''sq'\'',\$x=.o" "testsubdir/test3 '\''sq'\'',\$x=.r"
	)
'

test_expect_success PERL 'required process filter takes precedence' '
	test_config_global filter.protocol.clean false &&
	test_config_global filter.protocol.process "rot13-filter.pl clean" &&
	test_config_global filter.protocol.required true &&
	rm -rf repo &&
	mkdir repo &&
	(
		cd repo &&
		git init &&

		echo "*.r filter=protocol" >.gitattributes &&
		cp "$TEST_ROOT/test.o" test.r &&
		S=$(file_size test.r) &&

		# Check that the process filter is invoked here
		filter_git add . &&
		cat >expected.log <<-EOF &&
			START
			init handshake complete
			IN: clean test.r $S [OK] -- OUT: $S . [OK]
			STOP
		EOF
		test_cmp_count expected.log rot13-filter.log
	)
'

test_expect_success PERL 'required process filter should be used only for "clean" operation only' '
	test_config_global filter.protocol.process "rot13-filter.pl clean" &&
	rm -rf repo &&
	mkdir repo &&
	(
		cd repo &&
		git init &&

		echo "*.r filter=protocol" >.gitattributes &&
		cp "$TEST_ROOT/test.o" test.r &&
		S=$(file_size test.r) &&

		filter_git add . &&
		cat >expected.log <<-EOF &&
			START
			init handshake complete
			IN: clean test.r $S [OK] -- OUT: $S . [OK]
			STOP
		EOF
		test_cmp_count expected.log rot13-filter.log &&

		rm test.r &&

		filter_git checkout --quiet --no-progress . &&
		# If the filter would be used for "smudge", too, we would see
		# "IN: smudge test.r 57 [OK] -- OUT: 57 . [OK]" here
		cat >expected.log <<-EOF &&
			START
			init handshake complete
			STOP
		EOF
		test_cmp_exclude_clean expected.log rot13-filter.log
	)
'

test_expect_success PERL 'required process filter should process multiple packets' '
	test_config_global filter.protocol.process "rot13-filter.pl clean smudge" &&
	test_config_global filter.protocol.required true &&

	rm -rf repo &&
	mkdir repo &&
	(
		cd repo &&
		git init &&

		# Generate data requiring 1, 2, 3 packets
		S=65516 && # PKTLINE_DATA_MAXLEN -> Maximal size of a packet
		generate_random_characters $(($S    )) 1pkt_1__.file &&
		generate_random_characters $(($S  +1)) 2pkt_1+1.file &&
		generate_random_characters $(($S*2-1)) 2pkt_2-1.file &&
		generate_random_characters $(($S*2  )) 2pkt_2__.file &&
		generate_random_characters $(($S*2+1)) 3pkt_2+1.file &&

		for FILE in "$TEST_ROOT"/*.file
		do
			cp "$FILE" . &&
			rot13.sh <"$FILE" >"$FILE.rot13"
		done &&

		echo "*.file filter=protocol" >.gitattributes &&
		filter_git add *.file .gitattributes &&
		cat >expected.log <<-EOF &&
			START
			init handshake complete
			IN: clean 1pkt_1__.file $(($S    )) [OK] -- OUT: $(($S    )) . [OK]
			IN: clean 2pkt_1+1.file $(($S  +1)) [OK] -- OUT: $(($S  +1)) .. [OK]
			IN: clean 2pkt_2-1.file $(($S*2-1)) [OK] -- OUT: $(($S*2-1)) .. [OK]
			IN: clean 2pkt_2__.file $(($S*2  )) [OK] -- OUT: $(($S*2  )) .. [OK]
			IN: clean 3pkt_2+1.file $(($S*2+1)) [OK] -- OUT: $(($S*2+1)) ... [OK]
			STOP
		EOF
		test_cmp_count expected.log rot13-filter.log &&

		rm -f *.file &&

		filter_git checkout --quiet --no-progress -- *.file &&
		cat >expected.log <<-EOF &&
			START
			init handshake complete
			IN: smudge 1pkt_1__.file $(($S    )) [OK] -- OUT: $(($S    )) . [OK]
			IN: smudge 2pkt_1+1.file $(($S  +1)) [OK] -- OUT: $(($S  +1)) .. [OK]
			IN: smudge 2pkt_2-1.file $(($S*2-1)) [OK] -- OUT: $(($S*2-1)) .. [OK]
			IN: smudge 2pkt_2__.file $(($S*2  )) [OK] -- OUT: $(($S*2  )) .. [OK]
			IN: smudge 3pkt_2+1.file $(($S*2+1)) [OK] -- OUT: $(($S*2+1)) ... [OK]
			STOP
		EOF
		test_cmp_exclude_clean expected.log rot13-filter.log &&

		for FILE in *.file
		do
			test_cmp_committed_rot13 "$TEST_ROOT/$FILE" $FILE
		done
	)
'

test_expect_success PERL 'required process filter with clean error should fail' '
	test_config_global filter.protocol.process "rot13-filter.pl clean smudge" &&
	test_config_global filter.protocol.required true &&
	rm -rf repo &&
	mkdir repo &&
	(
		cd repo &&
		git init &&

		echo "*.r filter=protocol" >.gitattributes &&

		cp "$TEST_ROOT/test.o" test.r &&
		echo "this is going to fail" >clean-write-fail.r &&
		echo "content-test3-subdir" >test3.r &&

		test_must_fail git add .
	)
'

test_expect_success PERL 'process filter should restart after unexpected write failure' '
	test_config_global filter.protocol.process "rot13-filter.pl clean smudge" &&
	rm -rf repo &&
	mkdir repo &&
	(
		cd repo &&
		git init &&

		echo "*.r filter=protocol" >.gitattributes &&

		cp "$TEST_ROOT/test.o" test.r &&
		cp "$TEST_ROOT/test2.o" test2.r &&
		echo "this is going to fail" >smudge-write-fail.o &&
		cp smudge-write-fail.o smudge-write-fail.r &&

		S=$(file_size test.r) &&
		S2=$(file_size test2.r) &&
		SF=$(file_size smudge-write-fail.r) &&

		git add . &&
		rm -f *.r &&

		rm -f rot13-filter.log &&
		git checkout --quiet --no-progress . 2>git-stderr.log &&

		grep "smudge write error at" git-stderr.log &&
		grep "error: external filter" git-stderr.log &&

		cat >expected.log <<-EOF &&
			START
			init handshake complete
			IN: smudge smudge-write-fail.r $SF [OK] -- OUT: $SF [WRITE FAIL]
			START
			init handshake complete
			IN: smudge test.r $S [OK] -- OUT: $S . [OK]
			IN: smudge test2.r $S2 [OK] -- OUT: $S2 . [OK]
			STOP
		EOF
		test_cmp_exclude_clean expected.log rot13-filter.log &&

		test_cmp_committed_rot13 "$TEST_ROOT/test.o" test.r &&
		test_cmp_committed_rot13 "$TEST_ROOT/test2.o" test2.r &&

		# Smudge failed
		! test_cmp smudge-write-fail.o smudge-write-fail.r &&
		rot13.sh <smudge-write-fail.o >expected &&
		git cat-file blob :smudge-write-fail.r >actual &&
		test_cmp expected actual
	)
'

test_expect_success PERL 'process filter should not be restarted if it signals an error' '
	test_config_global filter.protocol.process "rot13-filter.pl clean smudge" &&
	rm -rf repo &&
	mkdir repo &&
	(
		cd repo &&
		git init &&

		echo "*.r filter=protocol" >.gitattributes &&

		cp "$TEST_ROOT/test.o" test.r &&
		cp "$TEST_ROOT/test2.o" test2.r &&
		echo "this will cause an error" >error.o &&
		cp error.o error.r &&

		S=$(file_size test.r) &&
		S2=$(file_size test2.r) &&
		SE=$(file_size error.r) &&

		git add . &&
		rm -f *.r &&

		filter_git checkout --quiet --no-progress . &&
		cat >expected.log <<-EOF &&
			START
			init handshake complete
			IN: smudge error.r $SE [OK] -- OUT: 0 [ERROR]
			IN: smudge test.r $S [OK] -- OUT: $S . [OK]
			IN: smudge test2.r $S2 [OK] -- OUT: $S2 . [OK]
			STOP
		EOF
		test_cmp_exclude_clean expected.log rot13-filter.log &&

		test_cmp_committed_rot13 "$TEST_ROOT/test.o" test.r &&
		test_cmp_committed_rot13 "$TEST_ROOT/test2.o" test2.r &&
		test_cmp error.o error.r
	)
'

test_expect_success PERL 'process filter abort stops processing of all further files' '
	test_config_global filter.protocol.process "rot13-filter.pl clean smudge" &&
	rm -rf repo &&
	mkdir repo &&
	(
		cd repo &&
		git init &&

		echo "*.r filter=protocol" >.gitattributes &&

		cp "$TEST_ROOT/test.o" test.r &&
		cp "$TEST_ROOT/test2.o" test2.r &&
		echo "error this blob and all future blobs" >abort.o &&
		cp abort.o abort.r &&

		SA=$(file_size abort.r) &&

		git add . &&
		rm -f *.r &&

		# Note: This test assumes that Git filters files in alphabetical
		# order ("abort.r" before "test.r").
		filter_git checkout --quiet --no-progress . &&
		cat >expected.log <<-EOF &&
			START
			init handshake complete
			IN: smudge abort.r $SA [OK] -- OUT: 0 [ABORT]
			STOP
		EOF
		test_cmp_exclude_clean expected.log rot13-filter.log &&

		test_cmp "$TEST_ROOT/test.o" test.r &&
		test_cmp "$TEST_ROOT/test2.o" test2.r &&
		test_cmp abort.o abort.r
	)
'

test_expect_success PERL 'invalid process filter must fail (and not hang!)' '
	test_config_global filter.protocol.process cat &&
	test_config_global filter.protocol.required true &&
	rm -rf repo &&
	mkdir repo &&
	(
		cd repo &&
		git init &&

		echo "*.r filter=protocol" >.gitattributes &&

		cp "$TEST_ROOT/test.o" test.r &&
		test_must_fail git add . 2>git-stderr.log &&
		grep "does not support filter protocol version" git-stderr.log
	)
'

test_done<|MERGE_RESOLUTION|>--- conflicted
+++ resolved
@@ -377,28 +377,8 @@
 		EOF
 		test_cmp_count expected.log rot13-filter.log &&
 
-<<<<<<< HEAD
-		filter_git commit -m "test commit 2" &&
-		cat >expected.log <<-EOF &&
-			START
-			init handshake complete
-			IN: clean test.r $S [OK] -- OUT: $S . [OK]
-			IN: clean test2.r $S2 [OK] -- OUT: $S2 . [OK]
-			IN: clean test4-empty.r 0 [OK] -- OUT: 0  [OK]
-			IN: clean testsubdir/test3 '\''sq'\'',\$x.r $S3 [OK] -- OUT: $S3 . [OK]
-			IN: clean test.r $S [OK] -- OUT: $S . [OK]
-			IN: clean test2.r $S2 [OK] -- OUT: $S2 . [OK]
-			IN: clean test4-empty.r 0 [OK] -- OUT: 0  [OK]
-			IN: clean testsubdir/test3 '\''sq'\'',\$x.r $S3 [OK] -- OUT: $S3 . [OK]
-			STOP
-		EOF
-		test_cmp_count expected.log rot13-filter.log &&
-
-		rm -f test2.r "testsubdir/test3 '\''sq'\'',\$x.r" &&
-=======
 		git commit -m "test commit 2" &&
 		rm -f test2.r "testsubdir/test3 '\''sq'\'',\$x=.r" &&
->>>>>>> 7eeda8b8
 
 		filter_git checkout --quiet --no-progress . &&
 		cat >expected.log <<-EOF &&
