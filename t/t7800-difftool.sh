#!/bin/sh
#
# Copyright (c) 2009, 2010, 2012, 2013 David Aguilar
#

test_description='git-difftool

Testing basic diff tool invocation
'

. ./test-lib.sh

difftool_test_setup ()
{
	test_config diff.tool test-tool &&
	test_config difftool.test-tool.cmd 'cat "$LOCAL"' &&
	test_config difftool.bogus-tool.cmd false
}

prompt_given ()
{
	prompt="$1"
	test "$prompt" = "Launch 'test-tool' [Y/n]? branch"
}

test_expect_success 'basic usage requires no repo' '
	test_expect_code 129 git difftool -h >output &&
	grep ^usage: output &&
	# create a ceiling directory to prevent Git from finding a repo
	mkdir -p not/repo &&
	test_when_finished rm -r not &&
	test_expect_code 129 \
	env GIT_CEILING_DIRECTORIES="$(pwd)/not" \
	git -C not/repo difftool -h >output &&
	grep ^usage: output
'

# Create a file on master and change it on branch
test_expect_success 'setup' '
	echo master >file &&
	git add file &&
	git commit -m "added file" &&

	git checkout -b branch master &&
	echo branch >file &&
	git commit -a -m "branch changed file" &&
	git checkout master
'

# Configure a custom difftool.<tool>.cmd and use it
test_expect_success 'custom commands' '
	difftool_test_setup &&
	test_config difftool.test-tool.cmd "cat \"\$REMOTE\"" &&
	echo master >expect &&
	git difftool --no-prompt branch >actual &&
	test_cmp expect actual &&

	test_config difftool.test-tool.cmd "cat \"\$LOCAL\"" &&
	echo branch >expect &&
	git difftool --no-prompt branch >actual &&
	test_cmp expect actual
'

test_expect_success 'custom tool commands override built-ins' '
	test_config difftool.vimdiff.cmd "cat \"\$REMOTE\"" &&
	echo master >expect &&
	git difftool --tool vimdiff --no-prompt branch >actual &&
	test_cmp expect actual
'

test_expect_success 'difftool ignores bad --tool values' '
	: >expect &&
	test_must_fail \
		git difftool --no-prompt --tool=bad-tool branch >actual &&
	test_cmp expect actual
'

test_expect_success 'difftool forwards arguments to diff' '
	difftool_test_setup &&
	>for-diff &&
	git add for-diff &&
	echo changes>for-diff &&
	git add for-diff &&
	: >expect &&
	git difftool --cached --no-prompt -- for-diff >actual &&
	test_cmp expect actual &&
	git reset -- for-diff &&
	rm for-diff
'

test_expect_success 'difftool ignores exit code' '
	test_config difftool.error.cmd false &&
	git difftool -y -t error branch
'

test_expect_success 'difftool forwards exit code with --trust-exit-code' '
	test_config difftool.error.cmd false &&
	test_must_fail git difftool -y --trust-exit-code -t error branch
'

test_expect_success 'difftool forwards exit code with --trust-exit-code for built-ins' '
	test_config difftool.vimdiff.path false &&
	test_must_fail git difftool -y --trust-exit-code -t vimdiff branch
'

test_expect_success 'difftool honors difftool.trustExitCode = true' '
	test_config difftool.error.cmd false &&
	test_config difftool.trustExitCode true &&
	test_must_fail git difftool -y -t error branch
'

test_expect_success 'difftool honors difftool.trustExitCode = false' '
	test_config difftool.error.cmd false &&
	test_config difftool.trustExitCode false &&
	git difftool -y -t error branch
'

test_expect_success 'difftool ignores exit code with --no-trust-exit-code' '
	test_config difftool.error.cmd false &&
	test_config difftool.trustExitCode true &&
	git difftool -y --no-trust-exit-code -t error branch
'

test_expect_success 'difftool stops on error with --trust-exit-code' '
	test_when_finished "rm -f for-diff .git/fail-right-file" &&
	test_when_finished "git reset -- for-diff" &&
	write_script .git/fail-right-file <<-\EOF &&
	echo "$2"
	exit 1
	EOF
	>for-diff &&
	git add for-diff &&
	echo file >expect &&
	test_must_fail git difftool -y --trust-exit-code \
		--extcmd .git/fail-right-file branch >actual &&
	test_cmp expect actual
'

test_expect_success 'difftool honors exit status if command not found' '
	test_config difftool.nonexistent.cmd i-dont-exist &&
	test_config difftool.trustExitCode false &&
	test_must_fail git difftool -y -t nonexistent branch
'

test_expect_success 'difftool honors --gui' '
	difftool_test_setup &&
	test_config merge.tool bogus-tool &&
	test_config diff.tool bogus-tool &&
	test_config diff.guitool test-tool &&

	echo branch >expect &&
	git difftool --no-prompt --gui branch >actual &&
	test_cmp expect actual
'

test_expect_success 'difftool --gui last setting wins' '
	difftool_test_setup &&
	: >expect &&
	git difftool --no-prompt --gui --no-gui >actual &&
	test_cmp expect actual &&

	test_config merge.tool bogus-tool &&
	test_config diff.tool bogus-tool &&
	test_config diff.guitool test-tool &&
	echo branch >expect &&
	git difftool --no-prompt --no-gui --gui branch >actual &&
	test_cmp expect actual
'

test_expect_success 'difftool --gui works without configured diff.guitool' '
	difftool_test_setup &&
	echo branch >expect &&
	git difftool --no-prompt --gui branch >actual &&
	test_cmp expect actual
'

# Specify the diff tool using $GIT_DIFF_TOOL
test_expect_success 'GIT_DIFF_TOOL variable' '
	difftool_test_setup &&
	git config --unset diff.tool &&
	echo branch >expect &&
	GIT_DIFF_TOOL=test-tool git difftool --no-prompt branch >actual &&
	test_cmp expect actual
'

# Test the $GIT_*_TOOL variables and ensure
# that $GIT_DIFF_TOOL always wins unless --tool is specified
test_expect_success 'GIT_DIFF_TOOL overrides' '
	difftool_test_setup &&
	test_config diff.tool bogus-tool &&
	test_config merge.tool bogus-tool &&

	echo branch >expect &&
	GIT_DIFF_TOOL=test-tool git difftool --no-prompt branch >actual &&
	test_cmp expect actual &&

	test_config diff.tool bogus-tool &&
	test_config merge.tool bogus-tool &&
	GIT_DIFF_TOOL=bogus-tool \
		git difftool --no-prompt --tool=test-tool branch >actual &&
	test_cmp expect actual
'

# Test that we don't have to pass --no-prompt to difftool
# when $GIT_DIFFTOOL_NO_PROMPT is true
test_expect_success 'GIT_DIFFTOOL_NO_PROMPT variable' '
	difftool_test_setup &&
	echo branch >expect &&
	GIT_DIFFTOOL_NO_PROMPT=true git difftool branch >actual &&
	test_cmp expect actual
'

# git-difftool supports the difftool.prompt variable.
# Test that GIT_DIFFTOOL_PROMPT can override difftool.prompt = false
test_expect_success 'GIT_DIFFTOOL_PROMPT variable' '
	difftool_test_setup &&
	test_config difftool.prompt false &&
	echo >input &&
	GIT_DIFFTOOL_PROMPT=true git difftool branch <input >output &&
	prompt=$(tail -1 <output) &&
	prompt_given "$prompt"
'

# Test that we don't have to pass --no-prompt when difftool.prompt is false
test_expect_success 'difftool.prompt config variable is false' '
	difftool_test_setup &&
	test_config difftool.prompt false &&
	echo branch >expect &&
	git difftool branch >actual &&
	test_cmp expect actual
'

# Test that we don't have to pass --no-prompt when mergetool.prompt is false
test_expect_success 'difftool merge.prompt = false' '
	difftool_test_setup &&
	test_might_fail git config --unset difftool.prompt &&
	test_config mergetool.prompt false &&
	echo branch >expect &&
	git difftool branch >actual &&
	test_cmp expect actual
'

# Test that the -y flag can override difftool.prompt = true
test_expect_success 'difftool.prompt can overridden with -y' '
	difftool_test_setup &&
	test_config difftool.prompt true &&
	echo branch >expect &&
	git difftool -y branch >actual &&
	test_cmp expect actual
'

# Test that the --prompt flag can override difftool.prompt = false
test_expect_success 'difftool.prompt can overridden with --prompt' '
	difftool_test_setup &&
	test_config difftool.prompt false &&
	echo >input &&
	git difftool --prompt branch <input >output &&
	prompt=$(tail -1 <output) &&
	prompt_given "$prompt"
'

# Test that the last flag passed on the command-line wins
test_expect_success 'difftool last flag wins' '
	difftool_test_setup &&
	echo branch >expect &&
	git difftool --prompt --no-prompt branch >actual &&
	test_cmp expect actual &&
	echo >input &&
	git difftool --no-prompt --prompt branch <input >output &&
	prompt=$(tail -1 <output) &&
	prompt_given "$prompt"
'

# git-difftool falls back to git-mergetool config variables
# so test that behavior here
test_expect_success 'difftool + mergetool config variables' '
	test_config merge.tool test-tool &&
	test_config mergetool.test-tool.cmd "cat \$LOCAL" &&
	echo branch >expect &&
	git difftool --no-prompt branch >actual &&
	test_cmp expect actual &&

	# set merge.tool to something bogus, diff.tool to test-tool
	test_config merge.tool bogus-tool &&
	test_config diff.tool test-tool &&
	git difftool --no-prompt branch >actual &&
	test_cmp expect actual
'

test_expect_success 'difftool.<tool>.path' '
	test_config difftool.tkdiff.path echo &&
	git difftool --tool=tkdiff --no-prompt branch >output &&
	grep file output >grep-output &&
	test_line_count = 1 grep-output
'

test_expect_success 'difftool --extcmd=cat' '
	echo branch >expect &&
	echo master >>expect &&
	git difftool --no-prompt --extcmd=cat branch >actual &&
	test_cmp expect actual
'

test_expect_success 'difftool --extcmd cat' '
	echo branch >expect &&
	echo master >>expect &&
	git difftool --no-prompt --extcmd=cat branch >actual &&
	test_cmp expect actual
'

test_expect_success 'difftool -x cat' '
	echo branch >expect &&
	echo master >>expect &&
	git difftool --no-prompt -x cat branch >actual &&
	test_cmp expect actual
'

test_expect_success 'difftool --extcmd echo arg1' '
	echo file >expect &&
	git difftool --no-prompt \
		--extcmd sh\ -c\ \"echo\ \$1\" branch >actual &&
	test_cmp expect actual
'

test_expect_success 'difftool --extcmd cat arg1' '
	echo master >expect &&
	git difftool --no-prompt \
		--extcmd sh\ -c\ \"cat\ \$1\" branch >actual &&
	test_cmp expect actual
'

test_expect_success 'difftool --extcmd cat arg2' '
	echo branch >expect &&
	git difftool --no-prompt \
		--extcmd sh\ -c\ \"cat\ \$2\" branch >actual &&
	test_cmp expect actual
'

# Create a second file on master and a different version on branch
test_expect_success 'setup with 2 files different' '
	echo m2 >file2 &&
	git add file2 &&
	git commit -m "added file2" &&

	git checkout branch &&
	echo br2 >file2 &&
	git add file2 &&
	git commit -a -m "branch changed file2" &&
	git checkout master
'

test_expect_success 'say no to the first file' '
	(echo n && echo) >input &&
	git difftool -x cat branch <input >output &&
	grep m2 output &&
	grep br2 output &&
	! grep master output &&
	! grep branch output
'

test_expect_success 'say no to the second file' '
	(echo && echo n) >input &&
	git difftool -x cat branch <input >output &&
	grep master output &&
	grep branch output &&
	! grep m2 output &&
	! grep br2 output
'

test_expect_success 'ending prompt input with EOF' '
	git difftool -x cat branch </dev/null >output &&
	! grep master output &&
	! grep branch output &&
	! grep m2 output &&
	! grep br2 output
'

test_expect_success 'difftool --tool-help' '
	git difftool --tool-help >output &&
	grep tool output
'

test_expect_success 'setup change in subdirectory' '
	git checkout master &&
	mkdir sub &&
	echo master >sub/sub &&
	git add sub/sub &&
	git commit -m "added sub/sub" &&
	git tag v1 &&
	echo test >>file &&
	echo test >>sub/sub &&
	git add file sub/sub &&
	git commit -m "modified both"
'

run_dir_diff_test () {
	test_expect_success "$1 --no-symlinks" "
		symlinks=--no-symlinks &&
		$2
	"
	test_expect_success SYMLINKS "$1 --symlinks" "
		symlinks=--symlinks &&
		$2
	"
}

run_dir_diff_test 'difftool -d' '
	git difftool -d $symlinks --extcmd ls branch >output &&
	grep sub output &&
	grep file output
'

run_dir_diff_test 'difftool --dir-diff' '
	git difftool --dir-diff $symlinks --extcmd ls branch >output &&
	grep sub output &&
	grep file output
'

run_dir_diff_test 'difftool --dir-diff ignores --prompt' '
	git difftool --dir-diff $symlinks --prompt --extcmd ls branch >output &&
	grep sub output &&
	grep file output
'

run_dir_diff_test 'difftool --dir-diff branch from subdirectory' '
	(
		cd sub &&
		git difftool --dir-diff $symlinks --extcmd ls branch >output &&
		# "sub" must only exist in "right"
		# "file" and "file2" must be listed in both "left" and "right"
<<<<<<< HEAD
		test "1" = $(grep sub output | wc -l) &&
		test "2" = $(grep file"$" output | wc -l) &&
		test "2" = $(grep file2 output | wc -l)
=======
		grep sub output > sub-output &&
		test_line_count = 1 sub-output &&
		grep file"$" output >file-output &&
		test_line_count = 2 file-output &&
		grep file2 output >file2-output &&
		test_line_count = 2 file2-output
>>>>>>> 1ce515f0
	)
'

run_dir_diff_test 'difftool --dir-diff v1 from subdirectory' '
	(
		cd sub &&
		git difftool --dir-diff $symlinks --extcmd ls v1 >output &&
		# "sub" and "file" exist in both v1 and HEAD.
		# "file2" is unchanged.
<<<<<<< HEAD
		test "2" = $(grep sub output | wc -l) &&
		test "2" = $(grep file output | wc -l) &&
		test "0" = $(grep file2 output | wc -l)
=======
		grep sub output >sub-output &&
		test_line_count = 2 sub-output &&
		grep file output >file-output &&
		test_line_count = 2 file-output &&
		! grep file2 output
>>>>>>> 1ce515f0
	)
'

run_dir_diff_test 'difftool --dir-diff branch from subdirectory w/ pathspec' '
	(
		cd sub &&
		git difftool --dir-diff $symlinks --extcmd ls branch -- .>output &&
		# "sub" only exists in "right"
		# "file" and "file2" must not be listed
<<<<<<< HEAD
		test "1" = $(grep sub output | wc -l) &&
		test "0" = $(grep file output | wc -l)
=======
		grep sub output >sub-output &&
		test_line_count = 1 sub-output &&
		! grep file output
>>>>>>> 1ce515f0
	)
'

run_dir_diff_test 'difftool --dir-diff v1 from subdirectory w/ pathspec' '
	(
		cd sub &&
		git difftool --dir-diff $symlinks --extcmd ls v1 -- .>output &&
		# "sub" exists in v1 and HEAD
		# "file" is filtered out by the pathspec
<<<<<<< HEAD
		test "2" = $(grep sub output | wc -l) &&
		test "0" = $(grep file output | wc -l)
=======
		grep sub output >sub-output &&
		test_line_count = 2 sub-output &&
		! grep file output
>>>>>>> 1ce515f0
	)
'

run_dir_diff_test 'difftool --dir-diff from subdirectory with GIT_DIR set' '
	(
		GIT_DIR=$(pwd)/.git &&
		export GIT_DIR &&
		GIT_WORK_TREE=$(pwd) &&
		export GIT_WORK_TREE &&
		cd sub &&
		git difftool --dir-diff $symlinks --extcmd ls \
			branch -- sub >output &&
		grep sub output &&
		! grep file output
	)
'

run_dir_diff_test 'difftool --dir-diff when worktree file is missing' '
	test_when_finished git reset --hard &&
	rm file2 &&
	git difftool --dir-diff $symlinks --extcmd ls branch master >output &&
	grep file2 output
'

run_dir_diff_test 'difftool --dir-diff with unmerged files' '
	test_when_finished git reset --hard &&
	test_config difftool.echo.cmd "echo ok" &&
	git checkout -B conflict-a &&
	git checkout -B conflict-b &&
	git checkout conflict-a &&
	echo a >>file &&
	git add file &&
	git commit -m conflict-a &&
	git checkout conflict-b &&
	echo b >>file &&
	git add file &&
	git commit -m conflict-b &&
	git checkout master &&
	git merge conflict-a &&
	test_must_fail git merge conflict-b &&
	cat >expect <<-EOF &&
		ok
	EOF
	git difftool --dir-diff $symlinks -t echo >actual &&
	test_cmp expect actual
'

write_script .git/CHECK_SYMLINKS <<\EOF
for f in file file2 sub/sub
do
	echo "$f"
	ls -ld "$2/$f" | sed -e 's/.* -> //'
done >actual
EOF

test_expect_success SYMLINKS 'difftool --dir-diff --symlink without unstaged changes' '
	cat >expect <<-EOF &&
	file
	$PWD/file
	file2
	$PWD/file2
	sub/sub
	$PWD/sub/sub
	EOF
	git difftool --dir-diff --symlink \
		--extcmd "./.git/CHECK_SYMLINKS" branch HEAD &&
	test_cmp actual expect
'

write_script modify-right-file <<\EOF
echo "new content" >"$2/file"
EOF

run_dir_diff_test 'difftool --dir-diff syncs worktree with unstaged change' '
	test_when_finished git reset --hard &&
	echo "orig content" >file &&
	git difftool -d $symlinks --extcmd "$PWD/modify-right-file" branch &&
	echo "new content" >expect &&
	test_cmp expect file
'

run_dir_diff_test 'difftool --dir-diff syncs worktree without unstaged change' '
	test_when_finished git reset --hard &&
	git difftool -d $symlinks --extcmd "$PWD/modify-right-file" branch &&
	echo "new content" >expect &&
	test_cmp expect file
'

write_script modify-file <<\EOF
echo "new content" >file
EOF

test_expect_success 'difftool --no-symlinks does not overwrite working tree file ' '
	echo "orig content" >file &&
	git difftool --dir-diff --no-symlinks --extcmd "$PWD/modify-file" branch &&
	echo "new content" >expect &&
	test_cmp expect file
'

write_script modify-both-files <<\EOF
echo "wt content" >file &&
echo "tmp content" >"$2/file" &&
echo "$2" >tmpdir
EOF

test_expect_success 'difftool --no-symlinks detects conflict ' '
	(
		TMPDIR=$TRASH_DIRECTORY &&
		export TMPDIR &&
		echo "orig content" >file &&
		test_must_fail git difftool --dir-diff --no-symlinks --extcmd "$PWD/modify-both-files" branch &&
		echo "wt content" >expect &&
		test_cmp expect file &&
		echo "tmp content" >expect &&
		test_cmp expect "$(cat tmpdir)/file"
	)
'

test_expect_success 'difftool properly honors gitlink and core.worktree' '
	git submodule add ./. submod/ule &&
	test_config -C submod/ule diff.tool checktrees &&
	test_config -C submod/ule difftool.checktrees.cmd '\''
		test -d "$LOCAL" && test -d "$REMOTE" && echo good
		'\'' &&
	(
		cd submod/ule &&
		echo good >expect &&
		git difftool --tool=checktrees --dir-diff HEAD~ >actual &&
		test_cmp expect actual
	)
'

test_expect_success SYMLINKS 'difftool --dir-diff symlinked directories' '
	git init dirlinks &&
	(
		cd dirlinks &&
		git config diff.tool checktrees &&
		git config difftool.checktrees.cmd "echo good" &&
		mkdir foo &&
		: >foo/bar &&
		git add foo/bar &&
		test_commit symlink-one &&
		ln -s foo link &&
		git add link &&
		test_commit symlink-two &&
		echo good >expect &&
		git difftool --tool=checktrees --dir-diff HEAD~ >actual &&
		test_cmp expect actual
	)
'

test_done<|MERGE_RESOLUTION|>--- conflicted
+++ resolved
@@ -428,18 +428,12 @@
 		git difftool --dir-diff $symlinks --extcmd ls branch >output &&
 		# "sub" must only exist in "right"
 		# "file" and "file2" must be listed in both "left" and "right"
-<<<<<<< HEAD
-		test "1" = $(grep sub output | wc -l) &&
-		test "2" = $(grep file"$" output | wc -l) &&
-		test "2" = $(grep file2 output | wc -l)
-=======
 		grep sub output > sub-output &&
 		test_line_count = 1 sub-output &&
 		grep file"$" output >file-output &&
 		test_line_count = 2 file-output &&
 		grep file2 output >file2-output &&
 		test_line_count = 2 file2-output
->>>>>>> 1ce515f0
 	)
 '
 
@@ -449,17 +443,11 @@
 		git difftool --dir-diff $symlinks --extcmd ls v1 >output &&
 		# "sub" and "file" exist in both v1 and HEAD.
 		# "file2" is unchanged.
-<<<<<<< HEAD
-		test "2" = $(grep sub output | wc -l) &&
-		test "2" = $(grep file output | wc -l) &&
-		test "0" = $(grep file2 output | wc -l)
-=======
 		grep sub output >sub-output &&
 		test_line_count = 2 sub-output &&
 		grep file output >file-output &&
 		test_line_count = 2 file-output &&
 		! grep file2 output
->>>>>>> 1ce515f0
 	)
 '
 
@@ -469,14 +457,9 @@
 		git difftool --dir-diff $symlinks --extcmd ls branch -- .>output &&
 		# "sub" only exists in "right"
 		# "file" and "file2" must not be listed
-<<<<<<< HEAD
-		test "1" = $(grep sub output | wc -l) &&
-		test "0" = $(grep file output | wc -l)
-=======
 		grep sub output >sub-output &&
 		test_line_count = 1 sub-output &&
 		! grep file output
->>>>>>> 1ce515f0
 	)
 '
 
@@ -486,14 +469,9 @@
 		git difftool --dir-diff $symlinks --extcmd ls v1 -- .>output &&
 		# "sub" exists in v1 and HEAD
 		# "file" is filtered out by the pathspec
-<<<<<<< HEAD
-		test "2" = $(grep sub output | wc -l) &&
-		test "0" = $(grep file output | wc -l)
-=======
 		grep sub output >sub-output &&
 		test_line_count = 2 sub-output &&
 		! grep file output
->>>>>>> 1ce515f0
 	)
 '
 
