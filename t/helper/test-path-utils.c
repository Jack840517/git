--- conflicted
+++ resolved
@@ -177,14 +177,14 @@
 	return is_hfs_dotgitmodules(path) || is_ntfs_dotgitmodules(path);
 }
 
-<<<<<<< HEAD
 static int cmp_by_st_size(const void *a, const void *b)
 {
 	intptr_t x = (intptr_t)((struct string_list_item *)a)->util;
 	intptr_t y = (intptr_t)((struct string_list_item *)b)->util;
 
 	return x > y ? -1 : (x < y ? +1 : 0);
-=======
+}
+
 /*
  * A very simple, reproducible pseudo-random generator. Copied from
  * `test-genrandom.c`.
@@ -276,7 +276,6 @@
 			printf("ntfs=%d/hfs=%d: %lf%% slower\n", protect_ntfs, protect_hfs, (m[protect_ntfs][protect_hfs] - m[0][0]) * 100 / m[0][0]);
 
 	return 0;
->>>>>>> 4cd1cf31
 }
 
 int cmd__path_utils(int argc, const char **argv)
@@ -393,7 +392,6 @@
 		return !!res;
 	}
 
-<<<<<<< HEAD
 	if (argc > 2 && !strcmp(argv[1], "file-size")) {
 		int res = 0, i;
 		struct stat st;
@@ -446,7 +444,10 @@
 		QSORT(list.items, list.nr, cmp_by_st_size);
 		for (i = offset; i < list.nr; i+= stride)
 			printf("%s\n", list.items[i].string);
-=======
+
+		return !!res;
+	}
+
 	if (argc > 1 && !strcmp(argv[1], "protect_ntfs_hfs"))
 		return !!protect_ntfs_hfs_benchmark(argc - 1, argv + 1);
 
@@ -463,7 +464,6 @@
 				fprintf(stderr,
 					"'%s' is%s a valid path\n",
 					argv[i], expect ? "" : " not");
->>>>>>> 4cd1cf31
 
 		return !!res;
 	}
