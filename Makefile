--- conflicted
+++ resolved
@@ -149,10 +149,6 @@
 
 # ... and all the rest that could be moved out of bindir to gitexecdir
 PROGRAMS = \
-<<<<<<< HEAD
-	git-cat-file$X \
-=======
->>>>>>> 4868f372
 	git-checkout-index$X git-clone-pack$X \
 	git-convert-objects$X git-fetch-pack$X git-fsck-objects$X \
 	git-hash-object$X git-index-pack$X git-local-fetch$X \
@@ -177,11 +173,7 @@
 	git-ls-files$X git-ls-tree$X \
 	git-read-tree$X git-commit-tree$X \
 	git-apply$X git-show-branch$X git-diff-files$X \
-<<<<<<< HEAD
-	git-diff-index$X git-diff-stages$X git-diff-tree$X
-=======
 	git-diff-index$X git-diff-stages$X git-diff-tree$X git-cat-file$X
->>>>>>> 4868f372
 
 # what 'all' will build and 'install' will install, in gitexecdir
 ALL_PROGRAMS = $(PROGRAMS) $(SIMPLE_PROGRAMS) $(SCRIPTS)
@@ -235,12 +227,8 @@
 	builtin-ls-files.o builtin-ls-tree.o \
 	builtin-read-tree.o builtin-commit-tree.o \
 	builtin-apply.o builtin-show-branch.o builtin-diff-files.o \
-<<<<<<< HEAD
-	builtin-diff-index.o builtin-diff-stages.o builtin-diff-tree.o
-=======
 	builtin-diff-index.o builtin-diff-stages.o builtin-diff-tree.o \
 	builtin-cat-file.o
->>>>>>> 4868f372
 
 GITLIBS = $(LIB_FILE) $(XDIFF_LIB)
 LIBS = $(GITLIBS) -lz
