# The default target of this Makefile is...
all::

# Define V=1 to have a more verbose compile.
#
# Define NO_OPENSSL environment variable if you do not have OpenSSL.
# This also implies MOZILLA_SHA1.
#
# Define NO_CURL if you do not have curl installed.  git-http-pull and
# git-http-push are not built, and you cannot use http:// and https://
# transports.
#
# Define CURLDIR=/foo/bar if your curl header and library files are in
# /foo/bar/include and /foo/bar/lib directories.
#
# Define NO_EXPAT if you do not have expat installed.  git-http-push is
# not built, and you cannot push using http:// and https:// transports.
#
# Define NO_D_INO_IN_DIRENT if you don't have d_ino in your struct dirent.
#
# Define NO_D_TYPE_IN_DIRENT if your platform defines DT_UNKNOWN but lacks
# d_type in struct dirent (latest Cygwin -- will be fixed soonish).
#
# Define NO_C99_FORMAT if your formatted IO functions (printf/scanf et.al.)
# do not support the 'size specifiers' introduced by C99, namely ll, hh,
# j, z, t. (representing long long int, char, intmax_t, size_t, ptrdiff_t).
# some C compilers supported these specifiers prior to C99 as an extension.
#
# Define NO_STRCASESTR if you don't have strcasestr.
#
# Define NO_MEMMEM if you don't have memmem.
#
# Define NO_STRLCPY if you don't have strlcpy.
#
# Define NO_STRTOUMAX if you don't have strtoumax in the C library.
# If your compiler also does not support long long or does not have
# strtoull, define NO_STRTOULL.
#
# Define NO_SETENV if you don't have setenv in the C library.
#
# Define NO_MKDTEMP if you don't have mkdtemp in the C library.
#
# Define NO_SYMLINK_HEAD if you never want .git/HEAD to be a symbolic link.
# Enable it on Windows.  By default, symrefs are still used.
#
# Define NO_SVN_TESTS if you want to skip time-consuming SVN interoperability
# tests.  These tests take up a significant amount of the total test time
# but are not needed unless you plan to talk to SVN repos.
#
# Define NO_FINK if you are building on Darwin/Mac OS X, have Fink
# installed in /sw, but don't want GIT to link against any libraries
# installed there.  If defined you may specify your own (or Fink's)
# include directories and library directories by defining CFLAGS
# and LDFLAGS appropriately.
#
# Define NO_DARWIN_PORTS if you are building on Darwin/Mac OS X,
# have DarwinPorts installed in /opt/local, but don't want GIT to
# link against any libraries installed there.  If defined you may
# specify your own (or DarwinPort's) include directories and
# library directories by defining CFLAGS and LDFLAGS appropriately.
#
# Define PPC_SHA1 environment variable when running make to make use of
# a bundled SHA1 routine optimized for PowerPC.
#
# Define ARM_SHA1 environment variable when running make to make use of
# a bundled SHA1 routine optimized for ARM.
#
# Define MOZILLA_SHA1 environment variable when running make to make use of
# a bundled SHA1 routine coming from Mozilla. It is GPL'd and should be fast
# on non-x86 architectures (e.g. PowerPC), while the OpenSSL version (default
# choice) has very fast version optimized for i586.
#
# Define NEEDS_SSL_WITH_CRYPTO if you need -lcrypto with -lssl (Darwin).
#
# Define NEEDS_LIBICONV if linking with libc is not enough (Darwin).
#
# Define NEEDS_SOCKET if linking with libc is not enough (SunOS,
# Patrick Mauritz).
#
# Define NO_MMAP if you want to avoid mmap.
#
# Define NO_PREAD if you have a problem with pread() system call (e.g.
# cygwin.dll before v1.5.22).
#
# Define NO_FAST_WORKING_DIRECTORY if accessing objects in pack files is
# generally faster on your platform than accessing the working directory.
#
# Define NO_TRUSTABLE_FILEMODE if your filesystem may claim to support
# the executable mode bit, but doesn't really do so.
#
# Define NO_IPV6 if you lack IPv6 support and getaddrinfo().
#
# Define NO_SOCKADDR_STORAGE if your platform does not have struct
# sockaddr_storage.
#
# Define NO_ICONV if your libc does not properly support iconv.
#
# Define OLD_ICONV if your library has an old iconv(), where the second
# (input buffer pointer) parameter is declared with type (const char **).
#
# Define NO_R_TO_GCC_LINKER if your gcc does not like "-R/path/lib"
# that tells runtime paths to dynamic libraries;
# "-Wl,-rpath=/path/lib" is used instead.
#
# Define USE_NSEC below if you want git to care about sub-second file mtimes
# and ctimes. Note that you need recent glibc (at least 2.2.4) for this, and
# it will BREAK YOUR LOCAL DIFFS! show-diff and anything using it will likely
# randomly break unless your underlying filesystem supports those sub-second
# times (my ext3 doesn't).
#
# Define USE_STDEV below if you want git to care about the underlying device
# change being considered an inode change from the update-cache perspective.
#
# Define ASCIIDOC8 if you want to format documentation with AsciiDoc 8
#
# Define NO_PERL_MAKEMAKER if you cannot use Makefiles generated by perl's
# MakeMaker (e.g. using ActiveState under Cygwin).
#
# Define NO_TCLTK if you do not want Tcl/Tk GUI.
#
# The TCL_PATH variable governs the location of the Tcl interpreter
# used to optimize git-gui for your system.  Only used if NO_TCLTK
# is not set.  Defaults to the bare 'tclsh'.
#
# The TCLTK_PATH variable governs the location of the Tcl/Tk interpreter.
# If not set it defaults to the bare 'wish'. If it is set to the empty
# string then NO_TCLTK will be forced (this is used by configure script).
#
# Define THREADED_DELTA_SEARCH if you have pthreads and wish to exploit
# parallel delta searching when packing objects.
#

GIT-VERSION-FILE: .FORCE-GIT-VERSION-FILE
	@$(SHELL_PATH) ./GIT-VERSION-GEN
-include GIT-VERSION-FILE

uname_S := $(shell sh -c 'uname -s 2>/dev/null || echo not')
uname_M := $(shell sh -c 'uname -m 2>/dev/null || echo not')
uname_O := $(shell sh -c 'uname -o 2>/dev/null || echo not')
uname_R := $(shell sh -c 'uname -r 2>/dev/null || echo not')
uname_P := $(shell sh -c 'uname -p 2>/dev/null || echo not')

# CFLAGS and LDFLAGS are for the users to override from the command line.

CFLAGS = -g -O2 -Wall
LDFLAGS =
ALL_CFLAGS = $(CFLAGS)
ALL_LDFLAGS = $(LDFLAGS)
STRIP ?= strip

prefix = $(HOME)
bindir = $(prefix)/bin
gitexecdir = $(bindir)
sharedir = $(prefix)/share
template_dir = $(sharedir)/git-core/templates
ifeq ($(prefix),/usr)
sysconfdir = /etc
else
sysconfdir = $(prefix)/etc
endif
lib = lib
ETC_GITCONFIG = $(sysconfdir)/gitconfig
# DESTDIR=

# default configuration for gitweb
GITWEB_CONFIG = gitweb_config.perl
GITWEB_HOME_LINK_STR = projects
GITWEB_SITENAME =
GITWEB_PROJECTROOT = /pub/git
GITWEB_PROJECT_MAXDEPTH = 2007
GITWEB_EXPORT_OK =
GITWEB_STRICT_EXPORT =
GITWEB_BASE_URL =
GITWEB_LIST =
GITWEB_HOMETEXT = indextext.html
GITWEB_CSS = gitweb.css
GITWEB_LOGO = git-logo.png
GITWEB_FAVICON = git-favicon.png
GITWEB_SITE_HEADER =
GITWEB_SITE_FOOTER =

export prefix bindir gitexecdir sharedir template_dir sysconfdir

CC = gcc
AR = ar
RM = rm -f
TAR = tar
FIND = find
INSTALL = install
RPMBUILD = rpmbuild
TCL_PATH = tclsh
TCLTK_PATH = wish

export TCL_PATH TCLTK_PATH

# sparse is architecture-neutral, which means that we need to tell it
# explicitly what architecture to check for. Fix this up for yours..
SPARSE_FLAGS = -D__BIG_ENDIAN__ -D__powerpc__



### --- END CONFIGURATION SECTION ---

# Those must not be GNU-specific; they are shared with perl/ which may
# be built by a different compiler. (Note that this is an artifact now
# but it still might be nice to keep that distinction.)
BASIC_CFLAGS =
BASIC_LDFLAGS =

SCRIPT_SH = \
	git-bisect.sh git-checkout.sh \
	git-clean.sh git-clone.sh git-commit.sh \
	git-ls-remote.sh \
	git-merge-one-file.sh git-mergetool.sh git-parse-remote.sh \
	git-pull.sh git-rebase.sh git-rebase--interactive.sh \
	git-repack.sh git-request-pull.sh \
	git-sh-setup.sh \
	git-am.sh \
	git-merge.sh git-merge-stupid.sh git-merge-octopus.sh \
	git-merge-resolve.sh git-merge-ours.sh \
	git-lost-found.sh git-quiltimport.sh git-submodule.sh \
	git-filter-branch.sh \
	git-stash.sh

SCRIPT_PERL = \
	git-add--interactive.perl \
	git-archimport.perl git-cvsimport.perl git-relink.perl \
	git-cvsserver.perl git-remote.perl git-cvsexportcommit.perl \
	git-send-email.perl git-svn.perl

SCRIPTS = $(patsubst %.sh,%,$(SCRIPT_SH)) \
	  $(patsubst %.perl,%,$(SCRIPT_PERL)) \
	  git-status git-instaweb

# ... and all the rest that could be moved out of bindir to gitexecdir
PROGRAMS = \
	git-fetch-pack$X \
	git-hash-object$X git-index-pack$X \
	git-fast-import$X \
	git-daemon$X \
	git-merge-index$X git-mktag$X git-mktree$X git-patch-id$X \
	git-peek-remote$X git-receive-pack$X \
	git-send-pack$X git-shell$X \
	git-show-index$X \
	git-unpack-file$X \
	git-update-server-info$X \
	git-upload-pack$X \
	git-pack-redundant$X git-var$X \
	git-merge-tree$X git-imap-send$X \
	git-merge-recursive$X \
	$(EXTRA_PROGRAMS)

# Empty...
EXTRA_PROGRAMS =

BUILT_INS = \
	git-format-patch$X git-show$X git-whatchanged$X git-cherry$X \
	git-get-tar-commit-id$X git-init$X git-repo-config$X \
	git-fsck-objects$X git-cherry-pick$X \
	$(patsubst builtin-%.o,git-%$X,$(BUILTIN_OBJS))

# what 'all' will build and 'install' will install, in gitexecdir
ALL_PROGRAMS = $(PROGRAMS) $(SCRIPTS)

ALL_PROGRAMS += git-merge-subtree$X

# what 'all' will build but not install in gitexecdir
OTHER_PROGRAMS = git$X gitweb/gitweb.cgi
ifndef NO_TCLTK
OTHER_PROGRAMS += gitk-wish
endif

# Set paths to tools early so that they can be used for version tests.
ifndef SHELL_PATH
	SHELL_PATH = /bin/sh
endif
ifndef PERL_PATH
	PERL_PATH = /usr/bin/perl
endif

export PERL_PATH

LIB_FILE=libgit.a
XDIFF_LIB=xdiff/lib.a

LIB_H = \
	archive.h blob.h cache.h cache-tree.h commit.h csum-file.h delta.h grep.h \
	diff.h object.h pack.h pkt-line.h quote.h refs.h list-objects.h sideband.h \
	run-command.h strbuf.h tag.h tree.h git-compat-util.h revision.h \
	tree-walk.h log-tree.h dir.h path-list.h unpack-trees.h builtin.h \
	utf8.h reflog-walk.h patch-ids.h attr.h decorate.h progress.h \
<<<<<<< HEAD
	mailmap.h remote.h transport.h diffcore.h hash.h
=======
	mailmap.h remote.h parse-options.h transport.h
>>>>>>> 44c637c8

DIFF_OBJS = \
	diff.o diff-lib.o diffcore-break.o diffcore-order.o \
	diffcore-pickaxe.o diffcore-rename.o tree-diff.o combine-diff.o \
	diffcore-delta.o log-tree.o

LIB_OBJS = \
	blob.o commit.o connect.o csum-file.o cache-tree.o base85.o \
	date.o diff-delta.o entry.o exec_cmd.o ident.o \
	interpolate.o hash.o \
	lockfile.o \
	patch-ids.o \
	object.o pack-check.o pack-write.o patch-delta.o path.o pkt-line.o \
	sideband.o reachable.o reflog-walk.o \
	quote.o read-cache.o refs.o run-command.o dir.o object-refs.o \
	server-info.o setup.o sha1_file.o sha1_name.o strbuf.o \
	tag.o tree.o usage.o config.o environment.o ctype.o copy.o \
	revision.o pager.o tree-walk.o xdiff-interface.o \
	write_or_die.o trace.o list-objects.o grep.o match-trees.o \
	alloc.o merge-file.o path-list.o help.o unpack-trees.o $(DIFF_OBJS) \
	color.o wt-status.o archive-zip.o archive-tar.o shallow.o utf8.o \
	convert.o attr.o decorate.o progress.o mailmap.o symlinks.o remote.o \
	transport.o bundle.o walker.o parse-options.o

BUILTIN_OBJS = \
	builtin-add.o \
	builtin-annotate.o \
	builtin-apply.o \
	builtin-archive.o \
	builtin-blame.o \
	builtin-branch.o \
	builtin-bundle.o \
	builtin-cat-file.o \
	builtin-check-attr.o \
	builtin-checkout-index.o \
	builtin-check-ref-format.o \
	builtin-commit-tree.o \
	builtin-count-objects.o \
	builtin-describe.o \
	builtin-diff.o \
	builtin-diff-files.o \
	builtin-diff-index.o \
	builtin-diff-tree.o \
	builtin-fetch.o \
	builtin-fetch-pack.o \
	builtin-fetch--tool.o \
	builtin-fmt-merge-msg.o \
	builtin-for-each-ref.o \
	builtin-fsck.o \
	builtin-gc.o \
	builtin-grep.o \
	builtin-init-db.o \
	builtin-log.o \
	builtin-ls-files.o \
	builtin-ls-tree.o \
	builtin-mailinfo.o \
	builtin-mailsplit.o \
	builtin-merge-base.o \
	builtin-merge-file.o \
	builtin-mv.o \
	builtin-name-rev.o \
	builtin-pack-objects.o \
	builtin-prune.o \
	builtin-prune-packed.o \
	builtin-push.o \
	builtin-read-tree.o \
	builtin-reflog.o \
	builtin-config.o \
	builtin-rerere.o \
	builtin-reset.o \
	builtin-rev-list.o \
	builtin-rev-parse.o \
	builtin-revert.o \
	builtin-rm.o \
	builtin-runstatus.o \
	builtin-shortlog.o \
	builtin-show-branch.o \
	builtin-stripspace.o \
	builtin-symbolic-ref.o \
	builtin-tag.o \
	builtin-tar-tree.o \
	builtin-unpack-objects.o \
	builtin-update-index.o \
	builtin-update-ref.o \
	builtin-upload-archive.o \
	builtin-verify-pack.o \
	builtin-verify-tag.o \
	builtin-write-tree.o \
	builtin-show-ref.o \
	builtin-pack-refs.o

GITLIBS = $(LIB_FILE) $(XDIFF_LIB)
EXTLIBS =

#
# Platform specific tweaks
#

# We choose to avoid "if .. else if .. else .. endif endif"
# because maintaining the nesting to match is a pain.  If
# we had "elif" things would have been much nicer...

ifeq ($(uname_S),Linux)
	NO_STRLCPY = YesPlease
endif
ifeq ($(uname_S),GNU/kFreeBSD)
	NO_STRLCPY = YesPlease
endif
ifeq ($(uname_S),Darwin)
	NEEDS_SSL_WITH_CRYPTO = YesPlease
	NEEDS_LIBICONV = YesPlease
	OLD_ICONV = UnfortunatelyYes
	NO_STRLCPY = YesPlease
	NO_MEMMEM = YesPlease
endif
ifeq ($(uname_S),SunOS)
	NEEDS_SOCKET = YesPlease
	NEEDS_NSL = YesPlease
	SHELL_PATH = /bin/bash
	NO_STRCASESTR = YesPlease
	NO_MEMMEM = YesPlease
	NO_HSTRERROR = YesPlease
	ifeq ($(uname_R),5.8)
		NEEDS_LIBICONV = YesPlease
		NO_UNSETENV = YesPlease
		NO_SETENV = YesPlease
		NO_MKDTEMP = YesPlease
		NO_C99_FORMAT = YesPlease
		NO_STRTOUMAX = YesPlease
	endif
	ifeq ($(uname_R),5.9)
		NO_UNSETENV = YesPlease
		NO_SETENV = YesPlease
		NO_MKDTEMP = YesPlease
		NO_C99_FORMAT = YesPlease
		NO_STRTOUMAX = YesPlease
	endif
	INSTALL = ginstall
	TAR = gtar
	BASIC_CFLAGS += -D__EXTENSIONS__
endif
ifeq ($(uname_O),Cygwin)
	NO_D_TYPE_IN_DIRENT = YesPlease
	NO_D_INO_IN_DIRENT = YesPlease
	NO_STRCASESTR = YesPlease
	NO_MEMMEM = YesPlease
	NO_SYMLINK_HEAD = YesPlease
	NEEDS_LIBICONV = YesPlease
	NO_FAST_WORKING_DIRECTORY = UnfortunatelyYes
	NO_TRUSTABLE_FILEMODE = UnfortunatelyYes
	# There are conflicting reports about this.
	# On some boxes NO_MMAP is needed, and not so elsewhere.
	# Try commenting this out if you suspect MMAP is more efficient
	NO_MMAP = YesPlease
	NO_IPV6 = YesPlease
	X = .exe
endif
ifeq ($(uname_S),FreeBSD)
	NEEDS_LIBICONV = YesPlease
	NO_MEMMEM = YesPlease
	BASIC_CFLAGS += -I/usr/local/include
	BASIC_LDFLAGS += -L/usr/local/lib
endif
ifeq ($(uname_S),OpenBSD)
	NO_STRCASESTR = YesPlease
	NO_MEMMEM = YesPlease
	NEEDS_LIBICONV = YesPlease
	BASIC_CFLAGS += -I/usr/local/include
	BASIC_LDFLAGS += -L/usr/local/lib
endif
ifeq ($(uname_S),NetBSD)
	ifeq ($(shell expr "$(uname_R)" : '[01]\.'),2)
		NEEDS_LIBICONV = YesPlease
	endif
	BASIC_CFLAGS += -I/usr/pkg/include
	BASIC_LDFLAGS += -L/usr/pkg/lib
	ALL_LDFLAGS += -Wl,-rpath,/usr/pkg/lib
endif
ifeq ($(uname_S),AIX)
	NO_STRCASESTR=YesPlease
	NO_MEMMEM = YesPlease
	NO_STRLCPY = YesPlease
	NEEDS_LIBICONV=YesPlease
endif
ifeq ($(uname_S),GNU)
	# GNU/Hurd
	NO_STRLCPY=YesPlease
endif
ifeq ($(uname_S),IRIX64)
	NO_IPV6=YesPlease
	NO_SETENV=YesPlease
	NO_STRCASESTR=YesPlease
	NO_MEMMEM = YesPlease
	NO_STRLCPY = YesPlease
	NO_SOCKADDR_STORAGE=YesPlease
	SHELL_PATH=/usr/gnu/bin/bash
	BASIC_CFLAGS += -DPATH_MAX=1024
	# for now, build 32-bit version
	BASIC_LDFLAGS += -L/usr/lib32
endif
ifneq (,$(findstring arm,$(uname_M)))
	ARM_SHA1 = YesPlease
endif

-include config.mak.autogen
-include config.mak

ifeq ($(uname_S),Darwin)
	ifndef NO_FINK
		ifeq ($(shell test -d /sw/lib && echo y),y)
			BASIC_CFLAGS += -I/sw/include
			BASIC_LDFLAGS += -L/sw/lib
		endif
	endif
	ifndef NO_DARWIN_PORTS
		ifeq ($(shell test -d /opt/local/lib && echo y),y)
			BASIC_CFLAGS += -I/opt/local/include
			BASIC_LDFLAGS += -L/opt/local/lib
		endif
	endif
endif

ifdef NO_R_TO_GCC_LINKER
	# Some gcc does not accept and pass -R to the linker to specify
	# the runtime dynamic library path.
	CC_LD_DYNPATH = -Wl,-rpath=
else
	CC_LD_DYNPATH = -R
endif

ifdef NO_CURL
	BASIC_CFLAGS += -DNO_CURL
else
	ifdef CURLDIR
		# Try "-Wl,-rpath=$(CURLDIR)/$(lib)" in such a case.
		BASIC_CFLAGS += -I$(CURLDIR)/include
		CURL_LIBCURL = -L$(CURLDIR)/$(lib) $(CC_LD_DYNPATH)$(CURLDIR)/$(lib) -lcurl
	else
		CURL_LIBCURL = -lcurl
	endif
	BUILTIN_OBJS += builtin-http-fetch.o
	EXTLIBS += $(CURL_LIBCURL)
	LIB_OBJS += http.o http-walker.o
	curl_check := $(shell (echo 070908; curl-config --vernum) | sort -r | sed -ne 2p)
	ifeq "$(curl_check)" "070908"
		ifndef NO_EXPAT
			PROGRAMS += git-http-push$X
		endif
	endif
	ifndef NO_EXPAT
		EXPAT_LIBEXPAT = -lexpat
	endif
endif

ifdef ZLIB_PATH
	BASIC_CFLAGS += -I$(ZLIB_PATH)/include
	EXTLIBS += -L$(ZLIB_PATH)/$(lib) $(CC_LD_DYNPATH)$(ZLIB_PATH)/$(lib)
endif
EXTLIBS += -lz

ifndef NO_OPENSSL
	OPENSSL_LIBSSL = -lssl
	ifdef OPENSSLDIR
		BASIC_CFLAGS += -I$(OPENSSLDIR)/include
		OPENSSL_LINK = -L$(OPENSSLDIR)/$(lib) $(CC_LD_DYNPATH)$(OPENSSLDIR)/$(lib)
	else
		OPENSSL_LINK =
	endif
else
	BASIC_CFLAGS += -DNO_OPENSSL
	MOZILLA_SHA1 = 1
	OPENSSL_LIBSSL =
endif
ifdef NEEDS_SSL_WITH_CRYPTO
	LIB_4_CRYPTO = $(OPENSSL_LINK) -lcrypto -lssl
else
	LIB_4_CRYPTO = $(OPENSSL_LINK) -lcrypto
endif
ifdef NEEDS_LIBICONV
	ifdef ICONVDIR
		BASIC_CFLAGS += -I$(ICONVDIR)/include
		ICONV_LINK = -L$(ICONVDIR)/$(lib) $(CC_LD_DYNPATH)$(ICONVDIR)/$(lib)
	else
		ICONV_LINK =
	endif
	EXTLIBS += $(ICONV_LINK) -liconv
endif
ifdef NEEDS_SOCKET
	EXTLIBS += -lsocket
endif
ifdef NEEDS_NSL
	EXTLIBS += -lnsl
endif
ifdef NO_D_TYPE_IN_DIRENT
	BASIC_CFLAGS += -DNO_D_TYPE_IN_DIRENT
endif
ifdef NO_D_INO_IN_DIRENT
	BASIC_CFLAGS += -DNO_D_INO_IN_DIRENT
endif
ifdef NO_C99_FORMAT
	BASIC_CFLAGS += -DNO_C99_FORMAT
endif
ifdef NO_SYMLINK_HEAD
	BASIC_CFLAGS += -DNO_SYMLINK_HEAD
endif
ifdef NO_STRCASESTR
	COMPAT_CFLAGS += -DNO_STRCASESTR
	COMPAT_OBJS += compat/strcasestr.o
endif
ifdef NO_STRLCPY
	COMPAT_CFLAGS += -DNO_STRLCPY
	COMPAT_OBJS += compat/strlcpy.o
endif
ifdef NO_STRTOUMAX
	COMPAT_CFLAGS += -DNO_STRTOUMAX
	COMPAT_OBJS += compat/strtoumax.o
endif
ifdef NO_STRTOULL
	COMPAT_CFLAGS += -DNO_STRTOULL
endif
ifdef NO_SETENV
	COMPAT_CFLAGS += -DNO_SETENV
	COMPAT_OBJS += compat/setenv.o
endif
ifdef NO_MKDTEMP
	COMPAT_CFLAGS += -DNO_MKDTEMP
	COMPAT_OBJS += compat/mkdtemp.o
endif
ifdef NO_UNSETENV
	COMPAT_CFLAGS += -DNO_UNSETENV
	COMPAT_OBJS += compat/unsetenv.o
endif
ifdef NO_MMAP
	COMPAT_CFLAGS += -DNO_MMAP
	COMPAT_OBJS += compat/mmap.o
endif
ifdef NO_PREAD
	COMPAT_CFLAGS += -DNO_PREAD
	COMPAT_OBJS += compat/pread.o
endif
ifdef NO_FAST_WORKING_DIRECTORY
	BASIC_CFLAGS += -DNO_FAST_WORKING_DIRECTORY
endif
ifdef NO_TRUSTABLE_FILEMODE
	BASIC_CFLAGS += -DNO_TRUSTABLE_FILEMODE
endif
ifdef NO_IPV6
	BASIC_CFLAGS += -DNO_IPV6
endif
ifdef NO_SOCKADDR_STORAGE
ifdef NO_IPV6
	BASIC_CFLAGS += -Dsockaddr_storage=sockaddr_in
else
	BASIC_CFLAGS += -Dsockaddr_storage=sockaddr_in6
endif
endif
ifdef NO_INET_NTOP
	LIB_OBJS += compat/inet_ntop.o
endif
ifdef NO_INET_PTON
	LIB_OBJS += compat/inet_pton.o
endif

ifdef NO_ICONV
	BASIC_CFLAGS += -DNO_ICONV
endif

ifdef OLD_ICONV
	BASIC_CFLAGS += -DOLD_ICONV
endif

ifdef PPC_SHA1
	SHA1_HEADER = "ppc/sha1.h"
	LIB_OBJS += ppc/sha1.o ppc/sha1ppc.o
else
ifdef ARM_SHA1
	SHA1_HEADER = "arm/sha1.h"
	LIB_OBJS += arm/sha1.o arm/sha1_arm.o
else
ifdef MOZILLA_SHA1
	SHA1_HEADER = "mozilla-sha1/sha1.h"
	LIB_OBJS += mozilla-sha1/sha1.o
else
	SHA1_HEADER = <openssl/sha.h>
	EXTLIBS += $(LIB_4_CRYPTO)
endif
endif
endif
ifdef NO_PERL_MAKEMAKER
	export NO_PERL_MAKEMAKER
endif
ifdef NO_HSTRERROR
	COMPAT_CFLAGS += -DNO_HSTRERROR
	COMPAT_OBJS += compat/hstrerror.o
endif
ifdef NO_MEMMEM
	COMPAT_CFLAGS += -DNO_MEMMEM
	COMPAT_OBJS += compat/memmem.o
endif

ifdef THREADED_DELTA_SEARCH
	BASIC_CFLAGS += -DTHREADED_DELTA_SEARCH
	EXTLIBS += -lpthread
endif

ifeq ($(TCLTK_PATH),)
NO_TCLTK=NoThanks
endif

QUIET_SUBDIR0  = +$(MAKE) -C # space to separate -C and subdir
QUIET_SUBDIR1  =

ifneq ($(findstring $(MAKEFLAGS),w),w)
PRINT_DIR = --no-print-directory
else # "make -w"
NO_SUBDIR = :
endif

ifneq ($(findstring $(MAKEFLAGS),s),s)
ifndef V
	QUIET_CC       = @echo '   ' CC $@;
	QUIET_AR       = @echo '   ' AR $@;
	QUIET_LINK     = @echo '   ' LINK $@;
	QUIET_BUILT_IN = @echo '   ' BUILTIN $@;
	QUIET_GEN      = @echo '   ' GEN $@;
	QUIET_SUBDIR0  = +@subdir=
	QUIET_SUBDIR1  = ;$(NO_SUBDIR) echo '   ' SUBDIR $$subdir; \
			 $(MAKE) $(PRINT_DIR) -C $$subdir
	export V
	export QUIET_GEN
	export QUIET_BUILT_IN
endif
endif

ifdef ASCIIDOC8
	export ASCIIDOC8
endif

# Shell quote (do not use $(call) to accommodate ancient setups);

SHA1_HEADER_SQ = $(subst ','\'',$(SHA1_HEADER))
ETC_GITCONFIG_SQ = $(subst ','\'',$(ETC_GITCONFIG))

DESTDIR_SQ = $(subst ','\'',$(DESTDIR))
bindir_SQ = $(subst ','\'',$(bindir))
gitexecdir_SQ = $(subst ','\'',$(gitexecdir))
template_dir_SQ = $(subst ','\'',$(template_dir))
prefix_SQ = $(subst ','\'',$(prefix))

SHELL_PATH_SQ = $(subst ','\'',$(SHELL_PATH))
PERL_PATH_SQ = $(subst ','\'',$(PERL_PATH))
TCLTK_PATH_SQ = $(subst ','\'',$(TCLTK_PATH))

LIBS = $(GITLIBS) $(EXTLIBS)

BASIC_CFLAGS += -DSHA1_HEADER='$(SHA1_HEADER_SQ)' \
	-DETC_GITCONFIG='"$(ETC_GITCONFIG_SQ)"' $(COMPAT_CFLAGS)
LIB_OBJS += $(COMPAT_OBJS)

ALL_CFLAGS += $(BASIC_CFLAGS)
ALL_LDFLAGS += $(BASIC_LDFLAGS)

export TAR INSTALL DESTDIR SHELL_PATH


### Build rules

all:: $(ALL_PROGRAMS) $(BUILT_INS) $(OTHER_PROGRAMS)
ifneq (,$X)
	$(foreach p,$(patsubst %$X,%,$(filter %$X,$(ALL_PROGRAMS) $(BUILT_INS) git$X)), $(RM) '$p';)
endif

all::
ifndef NO_TCLTK
	$(QUIET_SUBDIR0)git-gui $(QUIET_SUBDIR1) all
endif
	$(QUIET_SUBDIR0)perl $(QUIET_SUBDIR1) PERL_PATH='$(PERL_PATH_SQ)' prefix='$(prefix_SQ)' all
	$(QUIET_SUBDIR0)templates $(QUIET_SUBDIR1)

strip: $(PROGRAMS) git$X
	$(STRIP) $(STRIP_OPTS) $(PROGRAMS) git$X

gitk-wish: gitk GIT-GUI-VARS
	$(QUIET_GEN)$(RM) $@ $@+ && \
	sed -e '1,3s|^exec .* "$$0"|exec $(subst |,'\|',$(TCLTK_PATH_SQ)) "$$0"|' <gitk >$@+ && \
	chmod +x $@+ && \
	mv -f $@+ $@

git.o: git.c common-cmds.h GIT-CFLAGS
	$(QUIET_CC)$(CC) -DGIT_VERSION='"$(GIT_VERSION)"' \
		$(ALL_CFLAGS) -c $(filter %.c,$^)

git$X: git.o $(BUILTIN_OBJS) $(GITLIBS)
	$(QUIET_LINK)$(CC) $(ALL_CFLAGS) -o $@ git.o \
		$(BUILTIN_OBJS) $(ALL_LDFLAGS) $(LIBS)

help.o: common-cmds.h

git-merge-subtree$X: git-merge-recursive$X
	$(QUIET_BUILT_IN)$(RM) $@ && ln git-merge-recursive$X $@

$(BUILT_INS): git$X
	$(QUIET_BUILT_IN)$(RM) $@ && ln git$X $@

common-cmds.h: ./generate-cmdlist.sh

common-cmds.h: $(wildcard Documentation/git-*.txt)
	$(QUIET_GEN)./generate-cmdlist.sh > $@+ && mv $@+ $@

$(patsubst %.sh,%,$(SCRIPT_SH)) : % : %.sh
	$(QUIET_GEN)$(RM) $@ $@+ && \
	sed -e '1s|#!.*/sh|#!$(SHELL_PATH_SQ)|' \
	    -e 's|@@PERL@@|$(PERL_PATH_SQ)|g' \
	    -e 's/@@GIT_VERSION@@/$(GIT_VERSION)/g' \
	    -e 's/@@NO_CURL@@/$(NO_CURL)/g' \
	    $@.sh >$@+ && \
	chmod +x $@+ && \
	mv $@+ $@

$(patsubst %.perl,%,$(SCRIPT_PERL)): perl/perl.mak

perl/perl.mak: GIT-CFLAGS perl/Makefile perl/Makefile.PL
	$(QUIET_SUBDIR0)perl $(QUIET_SUBDIR1) PERL_PATH='$(PERL_PATH_SQ)' prefix='$(prefix_SQ)' $(@F)

$(patsubst %.perl,%,$(SCRIPT_PERL)): % : %.perl
	$(QUIET_GEN)$(RM) $@ $@+ && \
	INSTLIBDIR=`MAKEFLAGS= $(MAKE) -C perl -s --no-print-directory instlibdir` && \
	sed -e '1{' \
	    -e '	s|#!.*perl|#!$(PERL_PATH_SQ)|' \
	    -e '	h' \
	    -e '	s=.*=use lib (split(/:/, $$ENV{GITPERLLIB} || "@@INSTLIBDIR@@"));=' \
	    -e '	H' \
	    -e '	x' \
	    -e '}' \
	    -e 's|@@INSTLIBDIR@@|'"$$INSTLIBDIR"'|g' \
	    -e 's/@@GIT_VERSION@@/$(GIT_VERSION)/g' \
	    $@.perl >$@+ && \
	chmod +x $@+ && \
	mv $@+ $@

git-status: git-commit
	$(QUIET_GEN)cp $< $@+ && mv $@+ $@

gitweb/gitweb.cgi: gitweb/gitweb.perl
	$(QUIET_GEN)$(RM) $@ $@+ && \
	sed -e '1s|#!.*perl|#!$(PERL_PATH_SQ)|' \
	    -e 's|++GIT_VERSION++|$(GIT_VERSION)|g' \
	    -e 's|++GIT_BINDIR++|$(bindir)|g' \
	    -e 's|++GITWEB_CONFIG++|$(GITWEB_CONFIG)|g' \
	    -e 's|++GITWEB_HOME_LINK_STR++|$(GITWEB_HOME_LINK_STR)|g' \
	    -e 's|++GITWEB_SITENAME++|$(GITWEB_SITENAME)|g' \
	    -e 's|++GITWEB_PROJECTROOT++|$(GITWEB_PROJECTROOT)|g' \
	    -e 's|"++GITWEB_PROJECT_MAXDEPTH++"|$(GITWEB_PROJECT_MAXDEPTH)|g' \
	    -e 's|++GITWEB_EXPORT_OK++|$(GITWEB_EXPORT_OK)|g' \
	    -e 's|++GITWEB_STRICT_EXPORT++|$(GITWEB_STRICT_EXPORT)|g' \
	    -e 's|++GITWEB_BASE_URL++|$(GITWEB_BASE_URL)|g' \
	    -e 's|++GITWEB_LIST++|$(GITWEB_LIST)|g' \
	    -e 's|++GITWEB_HOMETEXT++|$(GITWEB_HOMETEXT)|g' \
	    -e 's|++GITWEB_CSS++|$(GITWEB_CSS)|g' \
	    -e 's|++GITWEB_LOGO++|$(GITWEB_LOGO)|g' \
	    -e 's|++GITWEB_FAVICON++|$(GITWEB_FAVICON)|g' \
	    -e 's|++GITWEB_SITE_HEADER++|$(GITWEB_SITE_HEADER)|g' \
	    -e 's|++GITWEB_SITE_FOOTER++|$(GITWEB_SITE_FOOTER)|g' \
	    $< >$@+ && \
	chmod +x $@+ && \
	mv $@+ $@

git-instaweb: git-instaweb.sh gitweb/gitweb.cgi gitweb/gitweb.css
	$(QUIET_GEN)$(RM) $@ $@+ && \
	sed -e '1s|#!.*/sh|#!$(SHELL_PATH_SQ)|' \
	    -e 's/@@GIT_VERSION@@/$(GIT_VERSION)/g' \
	    -e 's/@@NO_CURL@@/$(NO_CURL)/g' \
	    -e '/@@GITWEB_CGI@@/r gitweb/gitweb.cgi' \
	    -e '/@@GITWEB_CGI@@/d' \
	    -e '/@@GITWEB_CSS@@/r gitweb/gitweb.css' \
	    -e '/@@GITWEB_CSS@@/d' \
	    $@.sh > $@+ && \
	chmod +x $@+ && \
	mv $@+ $@

configure: configure.ac
	$(QUIET_GEN)$(RM) $@ $<+ && \
	sed -e 's/@@GIT_VERSION@@/$(GIT_VERSION)/g' \
	    $< > $<+ && \
	autoconf -o $@ $<+ && \
	$(RM) $<+

# These can record GIT_VERSION
git.o git.spec \
	$(patsubst %.sh,%,$(SCRIPT_SH)) \
	$(patsubst %.perl,%,$(SCRIPT_PERL)) \
	: GIT-VERSION-FILE

%.o: %.c GIT-CFLAGS
	$(QUIET_CC)$(CC) -o $*.o -c $(ALL_CFLAGS) $<
%.s: %.c GIT-CFLAGS
	$(QUIET_CC)$(CC) -S $(ALL_CFLAGS) $<
%.o: %.S
	$(QUIET_CC)$(CC) -o $*.o -c $(ALL_CFLAGS) $<

exec_cmd.o: exec_cmd.c GIT-CFLAGS
	$(QUIET_CC)$(CC) -o $*.o -c $(ALL_CFLAGS) '-DGIT_EXEC_PATH="$(gitexecdir_SQ)"' $<
builtin-init-db.o: builtin-init-db.c GIT-CFLAGS
	$(QUIET_CC)$(CC) -o $*.o -c $(ALL_CFLAGS) -DDEFAULT_GIT_TEMPLATE_DIR='"$(template_dir_SQ)"' $<

http.o: http.c GIT-CFLAGS
	$(QUIET_CC)$(CC) -o $*.o -c $(ALL_CFLAGS) -DGIT_USER_AGENT='"git/$(GIT_VERSION)"' $<

ifdef NO_EXPAT
http-walker.o: http-walker.c http.h GIT-CFLAGS
	$(QUIET_CC)$(CC) -o $*.o -c $(ALL_CFLAGS) -DNO_EXPAT $<
endif

git-%$X: %.o $(GITLIBS)
	$(QUIET_LINK)$(CC) $(ALL_CFLAGS) -o $@ $(ALL_LDFLAGS) $(filter %.o,$^) $(LIBS)

git-imap-send$X: imap-send.o $(LIB_FILE)

http.o http-walker.o http-push.o: http.h

git-http-push$X: revision.o http.o http-push.o $(GITLIBS)
	$(QUIET_LINK)$(CC) $(ALL_CFLAGS) -o $@ $(ALL_LDFLAGS) $(filter %.o,$^) \
		$(LIBS) $(CURL_LIBCURL) $(EXPAT_LIBEXPAT)

$(LIB_OBJS) $(BUILTIN_OBJS): $(LIB_H)
$(patsubst git-%$X,%.o,$(PROGRAMS)): $(LIB_H) $(wildcard */*.h)

$(LIB_FILE): $(LIB_OBJS)
	$(QUIET_AR)$(RM) $@ && $(AR) rcs $@ $(LIB_OBJS)

XDIFF_OBJS=xdiff/xdiffi.o xdiff/xprepare.o xdiff/xutils.o xdiff/xemit.o \
	xdiff/xmerge.o
$(XDIFF_OBJS): xdiff/xinclude.h xdiff/xmacros.h xdiff/xdiff.h xdiff/xtypes.h \
	xdiff/xutils.h xdiff/xprepare.h xdiff/xdiffi.h xdiff/xemit.h

$(XDIFF_LIB): $(XDIFF_OBJS)
	$(QUIET_AR)$(RM) $@ && $(AR) rcs $@ $(XDIFF_OBJS)


doc:
	$(MAKE) -C Documentation all

info:
	$(MAKE) -C Documentation info

TAGS:
	$(RM) TAGS
	$(FIND) . -name '*.[hcS]' -print | xargs etags -a

tags:
	$(RM) tags
	$(FIND) . -name '*.[hcS]' -print | xargs ctags -a

cscope:
	$(RM) cscope*
	$(FIND) . -name '*.[hcS]' -print | xargs cscope -b

### Detect prefix changes
TRACK_CFLAGS = $(subst ','\'',$(ALL_CFLAGS)):\
             $(bindir_SQ):$(gitexecdir_SQ):$(template_dir_SQ):$(prefix_SQ)

GIT-CFLAGS: .FORCE-GIT-CFLAGS
	@FLAGS='$(TRACK_CFLAGS)'; \
	    if test x"$$FLAGS" != x"`cat GIT-CFLAGS 2>/dev/null`" ; then \
		echo 1>&2 "    * new build flags or prefix"; \
		echo "$$FLAGS" >GIT-CFLAGS; \
            fi

### Detect Tck/Tk interpreter path changes
ifndef NO_TCLTK
TRACK_VARS = $(subst ','\'',-DTCLTK_PATH='$(TCLTK_PATH_SQ)')

GIT-GUI-VARS: .FORCE-GIT-GUI-VARS
	@VARS='$(TRACK_VARS)'; \
	    if test x"$$VARS" != x"`cat $@ 2>/dev/null`" ; then \
		echo 1>&2 "    * new Tcl/Tk interpreter location"; \
		echo "$$VARS" >$@; \
            fi

.PHONY: .FORCE-GIT-GUI-VARS
endif

### Testing rules

TEST_PROGRAMS = test-chmtime$X test-genrandom$X test-date$X test-delta$X test-sha1$X test-match-trees$X test-absolute-path$X test-parse-options$X

all:: $(TEST_PROGRAMS)

# GNU make supports exporting all variables by "export" without parameters.
# However, the environment gets quite big, and some programs have problems
# with that.

export NO_SVN_TESTS

test: all
	$(MAKE) -C t/ all

test-date$X: date.o ctype.o

test-delta$X: diff-delta.o patch-delta.o

.PRECIOUS: $(patsubst test-%$X,test-%.o,$(TEST_PROGRAMS))

test-%$X: test-%.o $(GITLIBS)
	$(QUIET_LINK)$(CC) $(ALL_CFLAGS) -o $@ $(ALL_LDFLAGS) $(filter %.o,$^) $(LIBS)

check-sha1:: test-sha1$X
	./test-sha1.sh

check: common-cmds.h
	for i in *.c; do sparse $(ALL_CFLAGS) $(SPARSE_FLAGS) $$i || exit; done

remove-dashes:
	./fixup-builtins $(BUILT_INS)

### Installation rules

install: all
	$(INSTALL) -d -m755 '$(DESTDIR_SQ)$(bindir_SQ)'
	$(INSTALL) -d -m755 '$(DESTDIR_SQ)$(gitexecdir_SQ)'
	$(INSTALL) $(ALL_PROGRAMS) '$(DESTDIR_SQ)$(gitexecdir_SQ)'
	$(INSTALL) git$X '$(DESTDIR_SQ)$(bindir_SQ)'
	$(MAKE) -C templates DESTDIR='$(DESTDIR_SQ)' install
	$(MAKE) -C perl prefix='$(prefix_SQ)' install
ifndef NO_TCLTK
	$(INSTALL) gitk-wish '$(DESTDIR_SQ)$(bindir_SQ)'/gitk
	$(MAKE) -C git-gui install
endif
	if test 'z$(bindir_SQ)' != 'z$(gitexecdir_SQ)'; \
	then \
		ln -f '$(DESTDIR_SQ)$(bindir_SQ)/git$X' \
			'$(DESTDIR_SQ)$(gitexecdir_SQ)/git$X' || \
		cp '$(DESTDIR_SQ)$(bindir_SQ)/git$X' \
			'$(DESTDIR_SQ)$(gitexecdir_SQ)/git$X'; \
	fi
	$(foreach p,$(BUILT_INS), $(RM) '$(DESTDIR_SQ)$(gitexecdir_SQ)/$p' && ln '$(DESTDIR_SQ)$(gitexecdir_SQ)/git$X' '$(DESTDIR_SQ)$(gitexecdir_SQ)/$p' ;)
ifneq (,$X)
	$(foreach p,$(patsubst %$X,%,$(filter %$X,$(ALL_PROGRAMS) $(BUILT_INS) git$X)), $(RM) '$(DESTDIR_SQ)$(gitexecdir_SQ)/$p';)
endif

install-doc:
	$(MAKE) -C Documentation install

install-info:
	$(MAKE) -C Documentation install-info

quick-install-doc:
	$(MAKE) -C Documentation quick-install



### Maintainer's dist rules

git.spec: git.spec.in
	sed -e 's/@@VERSION@@/$(GIT_VERSION)/g' < $< > $@+
	mv $@+ $@

GIT_TARNAME=git-$(GIT_VERSION)
dist: git.spec git-archive configure
	./git-archive --format=tar \
		--prefix=$(GIT_TARNAME)/ HEAD^{tree} > $(GIT_TARNAME).tar
	@mkdir -p $(GIT_TARNAME)
	@cp git.spec configure $(GIT_TARNAME)
	@echo $(GIT_VERSION) > $(GIT_TARNAME)/version
	@$(MAKE) -C git-gui TARDIR=../$(GIT_TARNAME)/git-gui dist-version
	$(TAR) rf $(GIT_TARNAME).tar \
		$(GIT_TARNAME)/git.spec \
		$(GIT_TARNAME)/configure \
		$(GIT_TARNAME)/version \
		$(GIT_TARNAME)/git-gui/version
	@$(RM) -r $(GIT_TARNAME)
	gzip -f -9 $(GIT_TARNAME).tar

rpm: dist
	$(RPMBUILD) -ta $(GIT_TARNAME).tar.gz

htmldocs = git-htmldocs-$(GIT_VERSION)
manpages = git-manpages-$(GIT_VERSION)
dist-doc:
	$(RM) -r .doc-tmp-dir
	mkdir .doc-tmp-dir
	$(MAKE) -C Documentation WEBDOC_DEST=../.doc-tmp-dir install-webdoc
	cd .doc-tmp-dir && $(TAR) cf ../$(htmldocs).tar .
	gzip -n -9 -f $(htmldocs).tar
	:
	$(RM) -r .doc-tmp-dir
	mkdir -p .doc-tmp-dir/man1 .doc-tmp-dir/man5 .doc-tmp-dir/man7
	$(MAKE) -C Documentation DESTDIR=./ \
		man1dir=../.doc-tmp-dir/man1 \
		man5dir=../.doc-tmp-dir/man5 \
		man7dir=../.doc-tmp-dir/man7 \
		install
	cd .doc-tmp-dir && $(TAR) cf ../$(manpages).tar .
	gzip -n -9 -f $(manpages).tar
	$(RM) -r .doc-tmp-dir

### Cleaning rules

distclean: clean
	$(RM) configure

clean:
	$(RM) *.o mozilla-sha1/*.o arm/*.o ppc/*.o compat/*.o xdiff/*.o \
		$(LIB_FILE) $(XDIFF_LIB)
	$(RM) $(ALL_PROGRAMS) $(BUILT_INS) git$X
	$(RM) $(TEST_PROGRAMS)
	$(RM) *.spec *.pyc *.pyo */*.pyc */*.pyo common-cmds.h TAGS tags cscope*
	$(RM) -r autom4te.cache
	$(RM) config.log config.mak.autogen config.mak.append config.status config.cache
	$(RM) -r $(GIT_TARNAME) .doc-tmp-dir
	$(RM) $(GIT_TARNAME).tar.gz git-core_$(GIT_VERSION)-*.tar.gz
	$(RM) $(htmldocs).tar.gz $(manpages).tar.gz
	$(RM) gitweb/gitweb.cgi
	$(MAKE) -C Documentation/ clean
	$(MAKE) -C perl clean
	$(MAKE) -C templates/ clean
	$(MAKE) -C t/ clean
ifndef NO_TCLTK
	$(RM) gitk-wish
	$(MAKE) -C git-gui clean
endif
	$(RM) GIT-VERSION-FILE GIT-CFLAGS GIT-GUI-VARS

.PHONY: all install clean strip
.PHONY: .FORCE-GIT-VERSION-FILE TAGS tags cscope .FORCE-GIT-CFLAGS

### Check documentation
#
check-docs::
	@for v in $(ALL_PROGRAMS) $(BUILT_INS) git$X gitk; \
	do \
		case "$$v" in \
		git-merge-octopus | git-merge-ours | git-merge-recursive | \
		git-merge-resolve | git-merge-stupid | \
		git-add--interactive | git-fsck-objects | git-init-db | \
		git-repo-config | git-fetch--tool ) continue ;; \
		esac ; \
		test -f "Documentation/$$v.txt" || \
		echo "no doc: $$v"; \
		sed -e '1,/^__DATA__/d' Documentation/cmd-list.perl | \
		grep -q "^$$v[ 	]" || \
		case "$$v" in \
		git) ;; \
		*) echo "no link: $$v";; \
		esac ; \
	done | sort

### Make sure built-ins do not have dups and listed in git.c
#
check-builtins::
	./check-builtins.sh<|MERGE_RESOLUTION|>--- conflicted
+++ resolved
@@ -289,11 +289,7 @@
 	run-command.h strbuf.h tag.h tree.h git-compat-util.h revision.h \
 	tree-walk.h log-tree.h dir.h path-list.h unpack-trees.h builtin.h \
 	utf8.h reflog-walk.h patch-ids.h attr.h decorate.h progress.h \
-<<<<<<< HEAD
-	mailmap.h remote.h transport.h diffcore.h hash.h
-=======
-	mailmap.h remote.h parse-options.h transport.h
->>>>>>> 44c637c8
+	mailmap.h remote.h parse-options.h transport.h diffcore.h hash.h
 
 DIFF_OBJS = \
 	diff.o diff-lib.o diffcore-break.o diffcore-order.o \
