--- conflicted
+++ resolved
@@ -308,12 +308,8 @@
 	run-command.h strbuf.h tag.h tree.h git-compat-util.h revision.h \
 	tree-walk.h log-tree.h dir.h path-list.h unpack-trees.h builtin.h \
 	utf8.h reflog-walk.h patch-ids.h attr.h decorate.h progress.h \
-<<<<<<< HEAD
-	mailmap.h remote.h parse-options.h transport.h diffcore.h hash.h fsck.h \
+	mailmap.h remote.h parse-options.h transport.h diffcore.h hash.h ll-merge.h fsck.h \
 	pack-revindex.h
-=======
-	mailmap.h remote.h parse-options.h transport.h diffcore.h hash.h ll-merge.h
->>>>>>> 81776315
 
 DIFF_OBJS = \
 	diff.o diff-lib.o diffcore-break.o diffcore-order.o \
@@ -336,12 +332,8 @@
 	alloc.o merge-file.o path-list.o help.o unpack-trees.o $(DIFF_OBJS) \
 	color.o wt-status.o archive-zip.o archive-tar.o shallow.o utf8.o \
 	convert.o attr.o decorate.o progress.o mailmap.o symlinks.o remote.o \
-<<<<<<< HEAD
 	transport.o bundle.o walker.o parse-options.o ws.o archive.o branch.o \
-	alias.o fsck.o pack-revindex.o
-=======
-	transport.o bundle.o walker.o parse-options.o ws.o archive.o ll-merge.o
->>>>>>> 81776315
+	ll-merge.o alias.o fsck.o pack-revindex.o
 
 BUILTIN_OBJS = \
 	builtin-add.o \
