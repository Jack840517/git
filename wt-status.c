--- conflicted
+++ resolved
@@ -49,15 +49,11 @@
 	const char *c = color(WT_STATUS_HEADER, s);
 
 	color_fprintf_ln(s->fp, c, "# Unmerged paths:");
-<<<<<<< HEAD
 	if (!advice_status_hints)
 		return;
-	if (!s->is_initial)
-=======
 	if (s->in_merge)
 		;
 	else if (!s->is_initial)
->>>>>>> 3c588453
 		color_fprintf_ln(s->fp, c, "#   (use \"git reset %s <file>...\" to unstage)", s->reference);
 	else
 		color_fprintf_ln(s->fp, c, "#   (use \"git rm --cached <file>...\" to unstage)");
@@ -70,15 +66,11 @@
 	const char *c = color(WT_STATUS_HEADER, s);
 
 	color_fprintf_ln(s->fp, c, "# Changes to be committed:");
-<<<<<<< HEAD
 	if (!advice_status_hints)
 		return;
-	if (!s->is_initial) {
-=======
 	if (s->in_merge)
 		; /* NEEDSWORK: use "git reset --unresolve"??? */
 	else if (!s->is_initial)
->>>>>>> 3c588453
 		color_fprintf_ln(s->fp, c, "#   (use \"git reset %s <file>...\" to unstage)", s->reference);
 	else
 		color_fprintf_ln(s->fp, c, "#   (use \"git rm --cached <file>...\" to unstage)");
