--- conflicted
+++ resolved
@@ -11,11 +11,8 @@
 #include "url.h"
 #include "argv-array.h"
 #include "packfile.h"
-<<<<<<< HEAD
 #include "object-store.h"
-=======
 #include "protocol.h"
->>>>>>> a4d78ce2
 
 static const char content_type[] = "Content-Type";
 static const char content_length[] = "Content-Length";
