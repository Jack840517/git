/*
 * rev-parse.c
 *
 * Copyright (C) Linus Torvalds, 2005
 */
#include "cache.h"
#include "commit.h"
#include "refs.h"
#include "quote.h"
#include "builtin.h"
#include "parse-options.h"
#include "diff.h"
#include "revision.h"

#define DO_REVS		1
#define DO_NOREV	2
#define DO_FLAGS	4
#define DO_NONFLAGS	8
static int filter = ~0;

static const char *def;

#define NORMAL 0
#define REVERSED 1
static int show_type = NORMAL;

#define SHOW_SYMBOLIC_ASIS 1
#define SHOW_SYMBOLIC_FULL 2
static int symbolic;
static int abbrev;
static int abbrev_ref;
static int abbrev_ref_strict;
static int output_sq;

<<<<<<< HEAD
static int stuck_long;
=======
static struct string_list *ref_excludes;
>>>>>>> 9dc01bf0

/*
 * Some arguments are relevant "revision" arguments,
 * others are about output format or other details.
 * This sorts it all out.
 */
static int is_rev_argument(const char *arg)
{
	static const char *rev_args[] = {
		"--all",
		"--bisect",
		"--dense",
		"--branches=",
		"--branches",
		"--header",
		"--ignore-missing",
		"--max-age=",
		"--max-count=",
		"--min-age=",
		"--no-merges",
		"--min-parents=",
		"--no-min-parents",
		"--max-parents=",
		"--no-max-parents",
		"--objects",
		"--objects-edge",
		"--parents",
		"--pretty",
		"--remotes=",
		"--remotes",
		"--glob=",
		"--sparse",
		"--tags=",
		"--tags",
		"--topo-order",
		"--date-order",
		"--unpacked",
		NULL
	};
	const char **p = rev_args;

	/* accept -<digit>, like traditional "head" */
	if ((*arg == '-') && isdigit(arg[1]))
		return 1;

	for (;;) {
		const char *str = *p++;
		int len;
		if (!str)
			return 0;
		len = strlen(str);
		if (!strcmp(arg, str) ||
		    (str[len-1] == '=' && !strncmp(arg, str, len)))
			return 1;
	}
}

/* Output argument as a string, either SQ or normal */
static void show(const char *arg)
{
	if (output_sq) {
		int sq = '\'', ch;

		putchar(sq);
		while ((ch = *arg++)) {
			if (ch == sq)
				fputs("'\\'", stdout);
			putchar(ch);
		}
		putchar(sq);
		putchar(' ');
	}
	else
		puts(arg);
}

/* Like show(), but with a negation prefix according to type */
static void show_with_type(int type, const char *arg)
{
	if (type != show_type)
		putchar('^');
	show(arg);
}

/* Output a revision, only if filter allows it */
static void show_rev(int type, const unsigned char *sha1, const char *name)
{
	if (!(filter & DO_REVS))
		return;
	def = NULL;

	if ((symbolic || abbrev_ref) && name) {
		if (symbolic == SHOW_SYMBOLIC_FULL || abbrev_ref) {
			unsigned char discard[20];
			char *full;

			switch (dwim_ref(name, strlen(name), discard, &full)) {
			case 0:
				/*
				 * Not found -- not a ref.  We could
				 * emit "name" here, but symbolic-full
				 * users are interested in finding the
				 * refs spelled in full, and they would
				 * need to filter non-refs if we did so.
				 */
				break;
			case 1: /* happy */
				if (abbrev_ref)
					full = shorten_unambiguous_ref(full,
						abbrev_ref_strict);
				show_with_type(type, full);
				break;
			default: /* ambiguous */
				error("refname '%s' is ambiguous", name);
				break;
			}
		} else {
			show_with_type(type, name);
		}
	}
	else if (abbrev)
		show_with_type(type, find_unique_abbrev(sha1, abbrev));
	else
		show_with_type(type, sha1_to_hex(sha1));
}

/* Output a flag, only if filter allows it. */
static int show_flag(const char *arg)
{
	if (!(filter & DO_FLAGS))
		return 0;
	if (filter & (is_rev_argument(arg) ? DO_REVS : DO_NOREV)) {
		show(arg);
		return 1;
	}
	return 0;
}

static int show_default(void)
{
	const char *s = def;

	if (s) {
		unsigned char sha1[20];

		def = NULL;
		if (!get_sha1(s, sha1)) {
			show_rev(NORMAL, sha1, s);
			return 1;
		}
	}
	return 0;
}

static int show_reference(const char *refname, const unsigned char *sha1, int flag, void *cb_data)
{
	if (ref_excluded(ref_excludes, refname))
		return 0;
	show_rev(NORMAL, sha1, refname);
	return 0;
}

static int anti_reference(const char *refname, const unsigned char *sha1, int flag, void *cb_data)
{
	show_rev(REVERSED, sha1, refname);
	return 0;
}

static int show_abbrev(const unsigned char *sha1, void *cb_data)
{
	show_rev(NORMAL, sha1, NULL);
	return 0;
}

static void show_datestring(const char *flag, const char *datestr)
{
	static char buffer[100];

	/* date handling requires both flags and revs */
	if ((filter & (DO_FLAGS | DO_REVS)) != (DO_FLAGS | DO_REVS))
		return;
	snprintf(buffer, sizeof(buffer), "%s%lu", flag, approxidate(datestr));
	show(buffer);
}

static int show_file(const char *arg, int output_prefix)
{
	show_default();
	if ((filter & (DO_NONFLAGS|DO_NOREV)) == (DO_NONFLAGS|DO_NOREV)) {
		if (output_prefix) {
			const char *prefix = startup_info->prefix;
			show(prefix_filename(prefix,
					     prefix ? strlen(prefix) : 0,
					     arg));
		} else
			show(arg);
		return 1;
	}
	return 0;
}

static int try_difference(const char *arg)
{
	char *dotdot;
	unsigned char sha1[20];
	unsigned char end[20];
	const char *next;
	const char *this;
	int symmetric;
	static const char head_by_default[] = "HEAD";

	if (!(dotdot = strstr(arg, "..")))
		return 0;
	next = dotdot + 2;
	this = arg;
	symmetric = (*next == '.');

	*dotdot = 0;
	next += symmetric;

	if (!*next)
		next = head_by_default;
	if (dotdot == arg)
		this = head_by_default;

	if (this == head_by_default && next == head_by_default &&
	    !symmetric) {
		/*
		 * Just ".."?  That is not a range but the
		 * pathspec for the parent directory.
		 */
		*dotdot = '.';
		return 0;
	}

	if (!get_sha1_committish(this, sha1) && !get_sha1_committish(next, end)) {
		show_rev(NORMAL, end, next);
		show_rev(symmetric ? NORMAL : REVERSED, sha1, this);
		if (symmetric) {
			struct commit_list *exclude;
			struct commit *a, *b;
			a = lookup_commit_reference(sha1);
			b = lookup_commit_reference(end);
			exclude = get_merge_bases(a, b, 1);
			while (exclude) {
				struct commit_list *n = exclude->next;
				show_rev(REVERSED,
					 exclude->item->object.sha1,NULL);
				free(exclude);
				exclude = n;
			}
		}
		return 1;
	}
	*dotdot = '.';
	return 0;
}

static int try_parent_shorthands(const char *arg)
{
	char *dotdot;
	unsigned char sha1[20];
	struct commit *commit;
	struct commit_list *parents;
	int parents_only;

	if ((dotdot = strstr(arg, "^!")))
		parents_only = 0;
	else if ((dotdot = strstr(arg, "^@")))
		parents_only = 1;

	if (!dotdot || dotdot[2])
		return 0;

	*dotdot = 0;
	if (get_sha1_committish(arg, sha1))
		return 0;

	if (!parents_only)
		show_rev(NORMAL, sha1, arg);
	commit = lookup_commit_reference(sha1);
	for (parents = commit->parents; parents; parents = parents->next)
		show_rev(parents_only ? NORMAL : REVERSED,
				parents->item->object.sha1, arg);

	return 1;
}

static int parseopt_dump(const struct option *o, const char *arg, int unset)
{
	struct strbuf *parsed = o->value;
	if (unset)
		strbuf_addf(parsed, " --no-%s", o->long_name);
	else if (o->short_name && (o->long_name == NULL || !stuck_long))
		strbuf_addf(parsed, " -%c", o->short_name);
	else
		strbuf_addf(parsed, " --%s", o->long_name);
	if (arg) {
		if (!stuck_long)
			strbuf_addch(parsed, ' ');
		else if (o->long_name)
			strbuf_addch(parsed, '=');
		sq_quote_buf(parsed, arg);
	}
	return 0;
}

static const char *skipspaces(const char *s)
{
	while (isspace(*s))
		s++;
	return s;
}

static int cmd_parseopt(int argc, const char **argv, const char *prefix)
{
	static int keep_dashdash = 0, stop_at_non_option = 0;
	static char const * const parseopt_usage[] = {
		N_("git rev-parse --parseopt [options] -- [<args>...]"),
		NULL
	};
	static struct option parseopt_opts[] = {
		OPT_BOOL(0, "keep-dashdash", &keep_dashdash,
					N_("keep the `--` passed as an arg")),
		OPT_BOOL(0, "stop-at-non-option", &stop_at_non_option,
					N_("stop parsing after the "
					   "first non-option argument")),
		OPT_BOOL(0, "stuck-long", &stuck_long,
					N_("output in stuck long form")),
		OPT_END(),
	};

	struct strbuf sb = STRBUF_INIT, parsed = STRBUF_INIT;
	const char **usage = NULL;
	struct option *opts = NULL;
	int onb = 0, osz = 0, unb = 0, usz = 0;

	strbuf_addstr(&parsed, "set --");
	argc = parse_options(argc, argv, prefix, parseopt_opts, parseopt_usage,
	                     PARSE_OPT_KEEP_DASHDASH);
	if (argc < 1 || strcmp(argv[0], "--"))
		usage_with_options(parseopt_usage, parseopt_opts);

	/* get the usage up to the first line with a -- on it */
	for (;;) {
		if (strbuf_getline(&sb, stdin, '\n') == EOF)
			die("premature end of input");
		ALLOC_GROW(usage, unb + 1, usz);
		if (!strcmp("--", sb.buf)) {
			if (unb < 1)
				die("no usage string given before the `--' separator");
			usage[unb] = NULL;
			break;
		}
		usage[unb++] = strbuf_detach(&sb, NULL);
	}

	/* parse: (<short>|<short>,<long>|<long>)[=?]? SP+ <help> */
	while (strbuf_getline(&sb, stdin, '\n') != EOF) {
		const char *s;
		struct option *o;

		if (!sb.len)
			continue;

		ALLOC_GROW(opts, onb + 1, osz);
		memset(opts + onb, 0, sizeof(opts[onb]));

		o = &opts[onb++];
		s = strchr(sb.buf, ' ');
		if (!s || *sb.buf == ' ') {
			o->type = OPTION_GROUP;
			o->help = xstrdup(skipspaces(sb.buf));
			continue;
		}

		o->type = OPTION_CALLBACK;
		o->help = xstrdup(skipspaces(s));
		o->value = &parsed;
		o->flags = PARSE_OPT_NOARG;
		o->callback = &parseopt_dump;
		while (s > sb.buf && strchr("*=?!", s[-1])) {
			switch (*--s) {
			case '=':
				o->flags &= ~PARSE_OPT_NOARG;
				break;
			case '?':
				o->flags &= ~PARSE_OPT_NOARG;
				o->flags |= PARSE_OPT_OPTARG;
				break;
			case '!':
				o->flags |= PARSE_OPT_NONEG;
				break;
			case '*':
				o->flags |= PARSE_OPT_HIDDEN;
				break;
			}
		}

		if (s - sb.buf == 1) /* short option only */
			o->short_name = *sb.buf;
		else if (sb.buf[1] != ',') /* long option only */
			o->long_name = xmemdupz(sb.buf, s - sb.buf);
		else {
			o->short_name = *sb.buf;
			o->long_name = xmemdupz(sb.buf + 2, s - sb.buf - 2);
		}
	}
	strbuf_release(&sb);

	/* put an OPT_END() */
	ALLOC_GROW(opts, onb + 1, osz);
	memset(opts + onb, 0, sizeof(opts[onb]));
	argc = parse_options(argc, argv, prefix, opts, usage,
			(keep_dashdash ? PARSE_OPT_KEEP_DASHDASH : 0) |
			(stop_at_non_option ? PARSE_OPT_STOP_AT_NON_OPTION : 0) |
			PARSE_OPT_SHELL_EVAL);

	strbuf_addf(&parsed, " --");
	sq_quote_argv(&parsed, argv, 0);
	puts(parsed.buf);
	return 0;
}

static int cmd_sq_quote(int argc, const char **argv)
{
	struct strbuf buf = STRBUF_INIT;

	if (argc)
		sq_quote_argv(&buf, argv, 0);
	printf("%s\n", buf.buf);
	strbuf_release(&buf);

	return 0;
}

static void die_no_single_rev(int quiet)
{
	if (quiet)
		exit(1);
	else
		die("Needed a single revision");
}

static const char builtin_rev_parse_usage[] =
N_("git rev-parse --parseopt [options] -- [<args>...]\n"
   "   or: git rev-parse --sq-quote [<arg>...]\n"
   "   or: git rev-parse [options] [<arg>...]\n"
   "\n"
   "Run \"git rev-parse --parseopt -h\" for more information on the first usage.");

int cmd_rev_parse(int argc, const char **argv, const char *prefix)
{
	int i, as_is = 0, verify = 0, quiet = 0, revs_count = 0, type = 0;
	int output_prefix = 0;
	unsigned char sha1[20];
	const char *name = NULL;

	if (argc > 1 && !strcmp("--parseopt", argv[1]))
		return cmd_parseopt(argc - 1, argv + 1, prefix);

	if (argc > 1 && !strcmp("--sq-quote", argv[1]))
		return cmd_sq_quote(argc - 2, argv + 2);

	if (argc > 1 && !strcmp("-h", argv[1]))
		usage(builtin_rev_parse_usage);

	prefix = setup_git_directory();
	git_config(git_default_config, NULL);
	for (i = 1; i < argc; i++) {
		const char *arg = argv[i];

		if (as_is) {
			if (show_file(arg, output_prefix) && as_is < 2)
				verify_filename(prefix, arg, 0);
			continue;
		}
		if (!strcmp(arg,"-n")) {
			if (++i >= argc)
				die("-n requires an argument");
			if ((filter & DO_FLAGS) && (filter & DO_REVS)) {
				show(arg);
				show(argv[i]);
			}
			continue;
		}
		if (!prefixcmp(arg, "-n")) {
			if ((filter & DO_FLAGS) && (filter & DO_REVS))
				show(arg);
			continue;
		}

		if (*arg == '-') {
			if (!strcmp(arg, "--")) {
				as_is = 2;
				/* Pass on the "--" if we show anything but files.. */
				if (filter & (DO_FLAGS | DO_REVS))
					show_file(arg, 0);
				continue;
			}
			if (!strcmp(arg, "--default")) {
				def = argv[i+1];
				i++;
				continue;
			}
			if (!strcmp(arg, "--prefix")) {
				prefix = argv[i+1];
				startup_info->prefix = prefix;
				output_prefix = 1;
				i++;
				continue;
			}
			if (!strcmp(arg, "--revs-only")) {
				filter &= ~DO_NOREV;
				continue;
			}
			if (!strcmp(arg, "--no-revs")) {
				filter &= ~DO_REVS;
				continue;
			}
			if (!strcmp(arg, "--flags")) {
				filter &= ~DO_NONFLAGS;
				continue;
			}
			if (!strcmp(arg, "--no-flags")) {
				filter &= ~DO_FLAGS;
				continue;
			}
			if (!strcmp(arg, "--verify")) {
				filter &= ~(DO_FLAGS|DO_NOREV);
				verify = 1;
				continue;
			}
			if (!strcmp(arg, "--quiet") || !strcmp(arg, "-q")) {
				quiet = 1;
				continue;
			}
			if (!strcmp(arg, "--short") ||
			    !prefixcmp(arg, "--short=")) {
				filter &= ~(DO_FLAGS|DO_NOREV);
				verify = 1;
				abbrev = DEFAULT_ABBREV;
				if (arg[7] == '=')
					abbrev = strtoul(arg + 8, NULL, 10);
				if (abbrev < MINIMUM_ABBREV)
					abbrev = MINIMUM_ABBREV;
				else if (40 <= abbrev)
					abbrev = 40;
				continue;
			}
			if (!strcmp(arg, "--sq")) {
				output_sq = 1;
				continue;
			}
			if (!strcmp(arg, "--not")) {
				show_type ^= REVERSED;
				continue;
			}
			if (!strcmp(arg, "--symbolic")) {
				symbolic = SHOW_SYMBOLIC_ASIS;
				continue;
			}
			if (!strcmp(arg, "--symbolic-full-name")) {
				symbolic = SHOW_SYMBOLIC_FULL;
				continue;
			}
			if (!prefixcmp(arg, "--abbrev-ref") &&
			    (!arg[12] || arg[12] == '=')) {
				abbrev_ref = 1;
				abbrev_ref_strict = warn_ambiguous_refs;
				if (arg[12] == '=') {
					if (!strcmp(arg + 13, "strict"))
						abbrev_ref_strict = 1;
					else if (!strcmp(arg + 13, "loose"))
						abbrev_ref_strict = 0;
					else
						die("unknown mode for %s", arg);
				}
				continue;
			}
			if (!strcmp(arg, "--all")) {
				for_each_ref(show_reference, NULL);
				continue;
			}
			if (!prefixcmp(arg, "--disambiguate=")) {
				for_each_abbrev(arg + 15, show_abbrev, NULL);
				continue;
			}
			if (!strcmp(arg, "--bisect")) {
				for_each_ref_in("refs/bisect/bad", show_reference, NULL);
				for_each_ref_in("refs/bisect/good", anti_reference, NULL);
				continue;
			}
			if (!prefixcmp(arg, "--branches=")) {
				for_each_glob_ref_in(show_reference, arg + 11,
					"refs/heads/", NULL);
				clear_ref_exclusion(&ref_excludes);
				continue;
			}
			if (!strcmp(arg, "--branches")) {
				for_each_branch_ref(show_reference, NULL);
				clear_ref_exclusion(&ref_excludes);
				continue;
			}
			if (!prefixcmp(arg, "--tags=")) {
				for_each_glob_ref_in(show_reference, arg + 7,
					"refs/tags/", NULL);
				clear_ref_exclusion(&ref_excludes);
				continue;
			}
			if (!strcmp(arg, "--tags")) {
				for_each_tag_ref(show_reference, NULL);
				clear_ref_exclusion(&ref_excludes);
				continue;
			}
			if (!prefixcmp(arg, "--glob=")) {
				for_each_glob_ref(show_reference, arg + 7, NULL);
				clear_ref_exclusion(&ref_excludes);
				continue;
			}
			if (!prefixcmp(arg, "--remotes=")) {
				for_each_glob_ref_in(show_reference, arg + 10,
					"refs/remotes/", NULL);
				clear_ref_exclusion(&ref_excludes);
				continue;
			}
			if (!strcmp(arg, "--remotes")) {
				for_each_remote_ref(show_reference, NULL);
				clear_ref_exclusion(&ref_excludes);
				continue;
			}
			if (!prefixcmp(arg, "--exclude=")) {
				add_ref_exclusion(&ref_excludes, arg + 10);
				continue;
			}
			if (!strcmp(arg, "--local-env-vars")) {
				int i;
				for (i = 0; local_repo_env[i]; i++)
					printf("%s\n", local_repo_env[i]);
				continue;
			}
			if (!strcmp(arg, "--show-toplevel")) {
				const char *work_tree = get_git_work_tree();
				if (work_tree)
					puts(work_tree);
				continue;
			}
			if (!strcmp(arg, "--show-prefix")) {
				if (prefix)
					puts(prefix);
				else
					putchar('\n');
				continue;
			}
			if (!strcmp(arg, "--show-cdup")) {
				const char *pfx = prefix;
				if (!is_inside_work_tree()) {
					const char *work_tree =
						get_git_work_tree();
					if (work_tree)
						printf("%s\n", work_tree);
					continue;
				}
				while (pfx) {
					pfx = strchr(pfx, '/');
					if (pfx) {
						pfx++;
						printf("../");
					}
				}
				putchar('\n');
				continue;
			}
			if (!strcmp(arg, "--git-dir")) {
				const char *gitdir = getenv(GIT_DIR_ENVIRONMENT);
				static char cwd[PATH_MAX];
				int len;
				if (gitdir) {
					puts(gitdir);
					continue;
				}
				if (!prefix) {
					puts(".git");
					continue;
				}
				if (!getcwd(cwd, PATH_MAX))
					die_errno("unable to get current working directory");
				len = strlen(cwd);
				printf("%s%s.git\n", cwd, len && cwd[len-1] != '/' ? "/" : "");
				continue;
			}
			if (!strcmp(arg, "--resolve-git-dir")) {
				const char *gitdir = resolve_gitdir(argv[i+1]);
				if (!gitdir)
					die("not a gitdir '%s'", argv[i+1]);
				puts(gitdir);
				continue;
			}
			if (!strcmp(arg, "--is-inside-git-dir")) {
				printf("%s\n", is_inside_git_dir() ? "true"
						: "false");
				continue;
			}
			if (!strcmp(arg, "--is-inside-work-tree")) {
				printf("%s\n", is_inside_work_tree() ? "true"
						: "false");
				continue;
			}
			if (!strcmp(arg, "--is-bare-repository")) {
				printf("%s\n", is_bare_repository() ? "true"
						: "false");
				continue;
			}
			if (!prefixcmp(arg, "--since=")) {
				show_datestring("--max-age=", arg+8);
				continue;
			}
			if (!prefixcmp(arg, "--after=")) {
				show_datestring("--max-age=", arg+8);
				continue;
			}
			if (!prefixcmp(arg, "--before=")) {
				show_datestring("--min-age=", arg+9);
				continue;
			}
			if (!prefixcmp(arg, "--until=")) {
				show_datestring("--min-age=", arg+8);
				continue;
			}
			if (show_flag(arg) && verify)
				die_no_single_rev(quiet);
			continue;
		}

		/* Not a flag argument */
		if (try_difference(arg))
			continue;
		if (try_parent_shorthands(arg))
			continue;
		name = arg;
		type = NORMAL;
		if (*arg == '^') {
			name++;
			type = REVERSED;
		}
		if (!get_sha1(name, sha1)) {
			if (verify)
				revs_count++;
			else
				show_rev(type, sha1, name);
			continue;
		}
		if (verify)
			die_no_single_rev(quiet);
		as_is = 1;
		if (!show_file(arg, output_prefix))
			continue;
		verify_filename(prefix, arg, 1);
	}
	if (verify) {
		if (revs_count == 1) {
			show_rev(type, sha1, name);
			return 0;
		} else if (revs_count == 0 && show_default())
			return 0;
		die_no_single_rev(quiet);
	} else
		show_default();
	return 0;
}<|MERGE_RESOLUTION|>--- conflicted
+++ resolved
@@ -32,11 +32,8 @@
 static int abbrev_ref_strict;
 static int output_sq;
 
-<<<<<<< HEAD
 static int stuck_long;
-=======
 static struct string_list *ref_excludes;
->>>>>>> 9dc01bf0
 
 /*
  * Some arguments are relevant "revision" arguments,
