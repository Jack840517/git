#include "cache.h"
#include "config.h"
#include "dir.h"
#include "ewah/ewok.h"
#include "fsmonitor.h"
#include "run-command.h"
#include "strbuf.h"

#define INDEX_EXTENSION_VERSION	(1)
#define HOOK_INTERFACE_VERSION	(1)

struct trace_key trace_fsmonitor = TRACE_KEY_INIT(FSMONITOR);

static void fsmonitor_ewah_callback(size_t pos, void *is)
{
	struct index_state *istate = (struct index_state *)is;
	struct cache_entry *ce = istate->cache[pos];

	ce->ce_flags &= ~CE_FSMONITOR_VALID;
}

int read_fsmonitor_extension(struct index_state *istate, const void *data,
	unsigned long sz)
{
	const char *index = data;
	uint32_t hdr_version;
	uint32_t ewah_size;
	struct ewah_bitmap *fsmonitor_dirty;
	int ret;

	if (sz < sizeof(uint32_t) + sizeof(uint64_t) + sizeof(uint32_t))
		return error("corrupt fsmonitor extension (too short)");

	hdr_version = get_be32(index);
	index += sizeof(uint32_t);
	if (hdr_version != INDEX_EXTENSION_VERSION)
		return error("bad fsmonitor version %d", hdr_version);

	istate->fsmonitor_last_update = get_be64(index);
	index += sizeof(uint64_t);

	ewah_size = get_be32(index);
	index += sizeof(uint32_t);

	fsmonitor_dirty = ewah_new();
	ret = ewah_read_mmap(fsmonitor_dirty, index, ewah_size);
	if (ret != ewah_size) {
		ewah_free(fsmonitor_dirty);
		return error("failed to parse ewah bitmap reading fsmonitor index extension");
	}
	istate->fsmonitor_dirty = fsmonitor_dirty;

	trace_printf_key(&trace_fsmonitor, "read fsmonitor extension successful");
	return 0;
}

void fill_fsmonitor_bitmap(struct index_state *istate)
{
	int i;
	istate->fsmonitor_dirty = ewah_new();
	for (i = 0; i < istate->cache_nr; i++)
		if (!(istate->cache[i]->ce_flags & CE_FSMONITOR_VALID))
			ewah_set(istate->fsmonitor_dirty, i);
}

void write_fsmonitor_extension(struct strbuf *sb, struct index_state *istate)
{
	uint32_t hdr_version;
	uint64_t tm;
	uint32_t ewah_start;
	uint32_t ewah_size = 0;
	int fixup = 0;

	put_be32(&hdr_version, INDEX_EXTENSION_VERSION);
	strbuf_add(sb, &hdr_version, sizeof(uint32_t));

	put_be64(&tm, istate->fsmonitor_last_update);
	strbuf_add(sb, &tm, sizeof(uint64_t));
	fixup = sb->len;
	strbuf_add(sb, &ewah_size, sizeof(uint32_t)); /* we'll fix this up later */

	ewah_start = sb->len;
	ewah_serialize_strbuf(istate->fsmonitor_dirty, sb);
	ewah_free(istate->fsmonitor_dirty);
	istate->fsmonitor_dirty = NULL;

	/* fix up size field */
	put_be32(&ewah_size, sb->len - ewah_start);
	memcpy(sb->buf + fixup, &ewah_size, sizeof(uint32_t));

	trace_printf_key(&trace_fsmonitor, "write fsmonitor extension successful");
}

/*
 * Call the query-fsmonitor hook passing the time of the last saved results.
 */
static int query_fsmonitor(int version, uint64_t last_update, struct strbuf *query_result)
{
	struct child_process cp = CHILD_PROCESS_INIT;

	if (!core_fsmonitor)
		return -1;

<<<<<<< HEAD
	snprintf(ver, sizeof(ver), "%d", version);
	snprintf(date, sizeof(date), "%" PRIuMAX, (uintmax_t)last_update);
	argv[1] = ver;
	argv[2] = date;
	argv[3] = NULL;
	cp.argv = argv;
=======
	argv_array_push(&cp.args, core_fsmonitor);
	argv_array_pushf(&cp.args, "%d", version);
	argv_array_pushf(&cp.args, "%" PRIuMAX, (uintmax_t)last_update);
>>>>>>> ac4896f0
	cp.use_shell = 1;
	cp.dir = get_git_work_tree();

	return capture_command(&cp, query_result, 1024);
}

static void fsmonitor_refresh_callback(struct index_state *istate, const char *name)
{
	int pos = index_name_pos(istate, name, strlen(name));

	if (pos >= 0) {
		struct cache_entry *ce = istate->cache[pos];
		ce->ce_flags &= ~CE_FSMONITOR_VALID;
	}

	/*
	 * Mark the untracked cache dirty even if it wasn't found in the index
	 * as it could be a new untracked file.
	 */
	trace_printf_key(&trace_fsmonitor, "fsmonitor_refresh_callback '%s'", name);
	untracked_cache_invalidate_path(istate, name, 0);
}

void refresh_fsmonitor(struct index_state *istate)
{
	static int has_run_once = 0;
	struct strbuf query_result = STRBUF_INIT;
	int query_success = 0;
	size_t bol; /* beginning of line */
	uint64_t last_update;
	char *buf;
	int i;

	if (!core_fsmonitor || has_run_once)
		return;
	has_run_once = 1;

	trace_printf_key(&trace_fsmonitor, "refresh fsmonitor");
	/*
	 * This could be racy so save the date/time now and query_fsmonitor
	 * should be inclusive to ensure we don't miss potential changes.
	 */
	last_update = getnanotime();

	/*
	 * If we have a last update time, call query_fsmonitor for the set of
	 * changes since that time, else assume everything is possibly dirty
	 * and check it all.
	 */
	if (istate->fsmonitor_last_update) {
		query_success = !query_fsmonitor(HOOK_INTERFACE_VERSION,
			istate->fsmonitor_last_update, &query_result);
		trace_performance_since(last_update, "fsmonitor process '%s'", core_fsmonitor);
		trace_printf_key(&trace_fsmonitor, "fsmonitor process '%s' returned %s",
			core_fsmonitor, query_success ? "success" : "failure");
	}

	/* a fsmonitor process can return '/' to indicate all entries are invalid */
	if (query_success && query_result.buf[0] != '/') {
		/* Mark all entries returned by the monitor as dirty */
		buf = query_result.buf;
		bol = 0;
		for (i = 0; i < query_result.len; i++) {
			if (buf[i] != '\0')
				continue;
			fsmonitor_refresh_callback(istate, buf + bol);
			bol = i + 1;
		}
		if (bol < query_result.len)
			fsmonitor_refresh_callback(istate, buf + bol);
	} else {
		/* Mark all entries invalid */
		for (i = 0; i < istate->cache_nr; i++)
			istate->cache[i]->ce_flags &= ~CE_FSMONITOR_VALID;

		/* If we're going to check every file, ensure we save the results */
		istate->cache_changed |= FSMONITOR_CHANGED;

		if (istate->untracked)
			istate->untracked->use_fsmonitor = 0;
	}
	strbuf_release(&query_result);

	/* Now that we've updated istate, save the last_update time */
	istate->fsmonitor_last_update = last_update;
}

void add_fsmonitor(struct index_state *istate)
{
	int i;

	if (!istate->fsmonitor_last_update) {
		trace_printf_key(&trace_fsmonitor, "add fsmonitor");
		istate->cache_changed |= FSMONITOR_CHANGED;
		istate->fsmonitor_last_update = getnanotime();

		/* reset the fsmonitor state */
		for (i = 0; i < istate->cache_nr; i++)
			istate->cache[i]->ce_flags &= ~CE_FSMONITOR_VALID;

		/* reset the untracked cache */
		if (istate->untracked) {
			add_untracked_cache(istate);
			istate->untracked->use_fsmonitor = 1;
		}

		/* Update the fsmonitor state */
		refresh_fsmonitor(istate);
	}
}

void remove_fsmonitor(struct index_state *istate)
{
	if (istate->fsmonitor_last_update) {
		trace_printf_key(&trace_fsmonitor, "remove fsmonitor");
		istate->cache_changed |= FSMONITOR_CHANGED;
		istate->fsmonitor_last_update = 0;
	}
}

void tweak_fsmonitor(struct index_state *istate)
{
	int i;
	int fsmonitor_enabled = git_config_get_fsmonitor();

	if (istate->fsmonitor_dirty) {
		if (fsmonitor_enabled) {
			/* Mark all entries valid */
			for (i = 0; i < istate->cache_nr; i++) {
				istate->cache[i]->ce_flags |= CE_FSMONITOR_VALID;
			}

			/* Mark all previously saved entries as dirty */
			ewah_each_bit(istate->fsmonitor_dirty, fsmonitor_ewah_callback, istate);

			/* Now mark the untracked cache for fsmonitor usage */
			if (istate->untracked)
				istate->untracked->use_fsmonitor = 1;
		}

		ewah_free(istate->fsmonitor_dirty);
		istate->fsmonitor_dirty = NULL;
	}

	switch (fsmonitor_enabled) {
	case -1: /* keep: do nothing */
		break;
	case 0: /* false */
		remove_fsmonitor(istate);
		break;
	case 1: /* true */
		add_fsmonitor(istate);
		break;
	default: /* unknown value: do nothing */
		break;
	}
}<|MERGE_RESOLUTION|>--- conflicted
+++ resolved
@@ -101,18 +101,9 @@
 	if (!core_fsmonitor)
 		return -1;
 
-<<<<<<< HEAD
-	snprintf(ver, sizeof(ver), "%d", version);
-	snprintf(date, sizeof(date), "%" PRIuMAX, (uintmax_t)last_update);
-	argv[1] = ver;
-	argv[2] = date;
-	argv[3] = NULL;
-	cp.argv = argv;
-=======
 	argv_array_push(&cp.args, core_fsmonitor);
 	argv_array_pushf(&cp.args, "%d", version);
 	argv_array_pushf(&cp.args, "%" PRIuMAX, (uintmax_t)last_update);
->>>>>>> ac4896f0
 	cp.use_shell = 1;
 	cp.dir = get_git_work_tree();
 
