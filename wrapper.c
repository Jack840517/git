--- conflicted
+++ resolved
@@ -529,32 +529,17 @@
 {
 	/* mkstemp is just mkstemps with no suffix */
 	return git_mkstemps_mode(pattern, 0, mode);
-<<<<<<< HEAD
-=======
 }
 
 #ifdef NO_MKSTEMPS
 int gitmkstemps(char *pattern, int suffix_len)
 {
 	return git_mkstemps_mode(pattern, suffix_len, 0600);
->>>>>>> 6ebdac1b
 }
 #endif
 
-<<<<<<< HEAD
-#ifdef NO_MKSTEMPS
-int gitmkstemps(char *pattern, int suffix_len)
-{
-	return git_mkstemps_mode(pattern, suffix_len, 0600);
-}
-#endif
-
 int xmkstemp_mode(char *template, int mode)
 {
-=======
-int xmkstemp_mode(char *template, int mode)
-{
->>>>>>> 6ebdac1b
 	int fd;
 	char origtemplate[PATH_MAX];
 	strlcpy(origtemplate, template, sizeof(origtemplate));
@@ -589,21 +574,12 @@
 int unlink_or_msg(const char *file, struct strbuf *err)
 {
 	int rc = unlink(file);
-<<<<<<< HEAD
 
 	assert(err);
 
 	if (!rc || errno == ENOENT)
 		return 0;
 
-=======
-
-	assert(err);
-
-	if (!rc || errno == ENOENT)
-		return 0;
-
->>>>>>> 6ebdac1b
 	strbuf_addf(err, "unable to unlink %s: %s",
 		    file, strerror(errno));
 	return -1;
@@ -675,60 +651,6 @@
 	return len;
 }
 
-<<<<<<< HEAD
-static int write_file_v(const char *path, int fatal,
-			const char *fmt, va_list params)
-{
-	struct strbuf sb = STRBUF_INIT;
-	int fd = open(path, O_RDWR | O_CREAT | O_TRUNC, 0666);
-	if (fd < 0) {
-		if (fatal)
-			die_errno(_("could not open %s for writing"), path);
-		return -1;
-	}
-	strbuf_vaddf(&sb, fmt, params);
-	strbuf_complete_line(&sb);
-	if (write_in_full(fd, sb.buf, sb.len) != sb.len) {
-		int err = errno;
-		close(fd);
-		strbuf_release(&sb);
-		errno = err;
-		if (fatal)
-			die_errno(_("could not write to %s"), path);
-		return -1;
-	}
-	strbuf_release(&sb);
-	if (close(fd)) {
-		if (fatal)
-			die_errno(_("could not close %s"), path);
-		return -1;
-	}
-	return 0;
-}
-
-int write_file(const char *path, const char *fmt, ...)
-{
-	int status;
-	va_list params;
-
-	va_start(params, fmt);
-	status = write_file_v(path, 1, fmt, params);
-	va_end(params);
-	return status;
-}
-
-int write_file_gently(const char *path, const char *fmt, ...)
-{
-	int status;
-	va_list params;
-
-	va_start(params, fmt);
-	status = write_file_v(path, 0, fmt, params);
-	va_end(params);
-	return status;
-}
-
-=======
 void write_file_buf(const char *path, const char *buf, size_t len)
 {
 	int fd = xopen(path, O_WRONLY | O_CREAT | O_TRUNC, 0666);
@@ -753,7 +675,6 @@
 	strbuf_release(&sb);
 }
 
->>>>>>> 6ebdac1b
 void sleep_millisec(int millisec)
 {
 	poll(NULL, 0, millisec);
