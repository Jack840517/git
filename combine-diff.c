#include "cache.h"
#include "commit.h"
#include "blob.h"
#include "diff.h"
#include "diffcore.h"
#include "quote.h"
#include "xdiff-interface.h"
#include "log-tree.h"
#include "refs.h"
#include "userdiff.h"

static struct combine_diff_path *intersect_paths(struct combine_diff_path *curr, int n, int num_parent)
{
	struct diff_queue_struct *q = &diff_queued_diff;
	struct combine_diff_path *p;
	int i;

	if (!n) {
		struct combine_diff_path *list = NULL, **tail = &list;
		for (i = 0; i < q->nr; i++) {
			int len;
			const char *path;
			if (diff_unmodified_pair(q->queue[i]))
				continue;
			path = q->queue[i]->two->path;
			len = strlen(path);
			p = xmalloc(combine_diff_path_size(num_parent, len));
			p->path = (char *) &(p->parent[num_parent]);
			memcpy(p->path, path, len);
			p->path[len] = 0;
			p->len = len;
			p->next = NULL;
			memset(p->parent, 0,
			       sizeof(p->parent[0]) * num_parent);

			hashcpy(p->sha1, q->queue[i]->two->sha1);
			p->mode = q->queue[i]->two->mode;
			hashcpy(p->parent[n].sha1, q->queue[i]->one->sha1);
			p->parent[n].mode = q->queue[i]->one->mode;
			p->parent[n].status = q->queue[i]->status;
			*tail = p;
			tail = &p->next;
		}
		return list;
	}

	for (p = curr; p; p = p->next) {
		int found = 0;
		if (!p->len)
			continue;
		for (i = 0; i < q->nr; i++) {
			const char *path;
			int len;

			if (diff_unmodified_pair(q->queue[i]))
				continue;
			path = q->queue[i]->two->path;
			len = strlen(path);
			if (len == p->len && !memcmp(path, p->path, len)) {
				found = 1;
				hashcpy(p->parent[n].sha1, q->queue[i]->one->sha1);
				p->parent[n].mode = q->queue[i]->one->mode;
				p->parent[n].status = q->queue[i]->status;
				break;
			}
		}
		if (!found)
			p->len = 0;
	}
	return curr;
}

/* Lines lost from parent */
struct lline {
	struct lline *next;
	int len;
	unsigned long parent_map;
	char line[FLEX_ARRAY];
};

/* Lines surviving in the merge result */
struct sline {
	struct lline *lost_head, **lost_tail;
	struct lline *next_lost;
	char *bol;
	int len;
	/* bit 0 up to (N-1) are on if the parent has this line (i.e.
	 * we did not change it).
	 * bit N is used for "interesting" lines, including context.
	 * bit (N+1) is used for "do not show deletion before this".
	 */
	unsigned long flag;
	unsigned long *p_lno;
};

static char *grab_blob(const unsigned char *sha1, unsigned int mode,
		       unsigned long *size, struct userdiff_driver *textconv,
		       const char *path)
{
	char *blob;
	enum object_type type;

	if (S_ISGITLINK(mode)) {
		blob = xmalloc(100);
		*size = snprintf(blob, 100,
				 "Subproject commit %s\n", sha1_to_hex(sha1));
	} else if (is_null_sha1(sha1)) {
		/* deleted blob */
		*size = 0;
		return xcalloc(1, 1);
	} else if (textconv) {
		struct diff_filespec *df = alloc_filespec(path);
		fill_filespec(df, sha1, mode);
		*size = fill_textconv(textconv, df, &blob);
		free_filespec(df);
	} else {
		blob = read_sha1_file(sha1, &type, size);
		if (type != OBJ_BLOB)
			die("object '%s' is not a blob!", sha1_to_hex(sha1));
	}
	return blob;
}

static void append_lost(struct sline *sline, int n, const char *line, int len)
{
	struct lline *lline;
	unsigned long this_mask = (1UL<<n);
	if (line[len-1] == '\n')
		len--;

	/* Check to see if we can squash things */
	if (sline->lost_head) {
		lline = sline->next_lost;
		while (lline) {
			if (lline->len == len &&
			    !memcmp(lline->line, line, len)) {
				lline->parent_map |= this_mask;
				sline->next_lost = lline->next;
				return;
			}
			lline = lline->next;
		}
	}

	lline = xmalloc(sizeof(*lline) + len + 1);
	lline->len = len;
	lline->next = NULL;
	lline->parent_map = this_mask;
	memcpy(lline->line, line, len);
	lline->line[len] = 0;
	*sline->lost_tail = lline;
	sline->lost_tail = &lline->next;
	sline->next_lost = NULL;
}

struct combine_diff_state {
	unsigned int lno;
	int ob, on, nb, nn;
	unsigned long nmask;
	int num_parent;
	int n;
	struct sline *sline;
	struct sline *lost_bucket;
};

static void consume_line(void *state_, char *line, unsigned long len)
{
	struct combine_diff_state *state = state_;
	if (5 < len && !memcmp("@@ -", line, 4)) {
		if (parse_hunk_header(line, len,
				      &state->ob, &state->on,
				      &state->nb, &state->nn))
			return;
		state->lno = state->nb;
		if (state->nn == 0) {
			/* @@ -X,Y +N,0 @@ removed Y lines
			 * that would have come *after* line N
			 * in the result.  Our lost buckets hang
			 * to the line after the removed lines,
			 *
			 * Note that this is correct even when N == 0,
			 * in which case the hunk removes the first
			 * line in the file.
			 */
			state->lost_bucket = &state->sline[state->nb];
			if (!state->nb)
				state->nb = 1;
		} else {
			state->lost_bucket = &state->sline[state->nb-1];
		}
		if (!state->sline[state->nb-1].p_lno)
			state->sline[state->nb-1].p_lno =
				xcalloc(state->num_parent,
					sizeof(unsigned long));
		state->sline[state->nb-1].p_lno[state->n] = state->ob;
		state->lost_bucket->next_lost = state->lost_bucket->lost_head;
		return;
	}
	if (!state->lost_bucket)
		return; /* not in any hunk yet */
	switch (line[0]) {
	case '-':
		append_lost(state->lost_bucket, state->n, line+1, len-1);
		break;
	case '+':
		state->sline[state->lno-1].flag |= state->nmask;
		state->lno++;
		break;
	}
}

static void combine_diff(const unsigned char *parent, unsigned int mode,
			 mmfile_t *result_file,
			 struct sline *sline, unsigned int cnt, int n,
			 int num_parent, int result_deleted,
			 struct userdiff_driver *textconv,
			 const char *path)
{
	unsigned int p_lno, lno;
	unsigned long nmask = (1UL << n);
	xpparam_t xpp;
	xdemitconf_t xecfg;
	mmfile_t parent_file;
	struct combine_diff_state state;
	unsigned long sz;

	if (result_deleted)
		return; /* result deleted */

	parent_file.ptr = grab_blob(parent, mode, &sz, textconv, path);
	parent_file.size = sz;
	memset(&xpp, 0, sizeof(xpp));
	xpp.flags = 0;
	memset(&xecfg, 0, sizeof(xecfg));
	memset(&state, 0, sizeof(state));
	state.nmask = nmask;
	state.sline = sline;
	state.lno = 1;
	state.num_parent = num_parent;
	state.n = n;

	xdi_diff_outf(&parent_file, result_file, consume_line, &state,
		      &xpp, &xecfg);
	free(parent_file.ptr);

	/* Assign line numbers for this parent.
	 *
	 * sline[lno].p_lno[n] records the first line number
	 * (counting from 1) for parent N if the final hunk display
	 * started by showing sline[lno] (possibly showing the lost
	 * lines attached to it first).
	 */
	for (lno = 0,  p_lno = 1; lno <= cnt; lno++) {
		struct lline *ll;
		sline[lno].p_lno[n] = p_lno;

		/* How many lines would this sline advance the p_lno? */
		ll = sline[lno].lost_head;
		while (ll) {
			if (ll->parent_map & nmask)
				p_lno++; /* '-' means parent had it */
			ll = ll->next;
		}
		if (lno < cnt && !(sline[lno].flag & nmask))
			p_lno++; /* no '+' means parent had it */
	}
	sline[lno].p_lno[n] = p_lno; /* trailer */
}

static unsigned long context = 3;
static char combine_marker = '@';

static int interesting(struct sline *sline, unsigned long all_mask)
{
	/* If some parents lost lines here, or if we have added to
	 * some parent, it is interesting.
	 */
	return ((sline->flag & all_mask) || sline->lost_head);
}

static unsigned long adjust_hunk_tail(struct sline *sline,
				      unsigned long all_mask,
				      unsigned long hunk_begin,
				      unsigned long i)
{
	/* i points at the first uninteresting line.  If the last line
	 * of the hunk was interesting only because it has some
	 * deletion, then it is not all that interesting for the
	 * purpose of giving trailing context lines.  This is because
	 * we output '-' line and then unmodified sline[i-1] itself in
	 * that case which gives us one extra context line.
	 */
	if ((hunk_begin + 1 <= i) && !(sline[i-1].flag & all_mask))
		i--;
	return i;
}

static unsigned long find_next(struct sline *sline,
			       unsigned long mark,
			       unsigned long i,
			       unsigned long cnt,
			       int look_for_uninteresting)
{
	/* We have examined up to i-1 and are about to look at i.
	 * Find next interesting or uninteresting line.  Here,
	 * "interesting" does not mean interesting(), but marked by
	 * the give_context() function below (i.e. it includes context
	 * lines that are not interesting to interesting() function
	 * that are surrounded by interesting() ones.
	 */
	while (i <= cnt)
		if (look_for_uninteresting
		    ? !(sline[i].flag & mark)
		    : (sline[i].flag & mark))
			return i;
		else
			i++;
	return i;
}

static int give_context(struct sline *sline, unsigned long cnt, int num_parent)
{
	unsigned long all_mask = (1UL<<num_parent) - 1;
	unsigned long mark = (1UL<<num_parent);
	unsigned long no_pre_delete = (2UL<<num_parent);
	unsigned long i;

	/* Two groups of interesting lines may have a short gap of
	 * uninteresting lines.  Connect such groups to give them a
	 * bit of context.
	 *
	 * We first start from what the interesting() function says,
	 * and mark them with "mark", and paint context lines with the
	 * mark.  So interesting() would still say false for such context
	 * lines but they are treated as "interesting" in the end.
	 */
	i = find_next(sline, mark, 0, cnt, 0);
	if (cnt < i)
		return 0;

	while (i <= cnt) {
		unsigned long j = (context < i) ? (i - context) : 0;
		unsigned long k;

		/* Paint a few lines before the first interesting line. */
		while (j < i)
			sline[j++].flag |= mark | no_pre_delete;

	again:
		/* we know up to i is to be included.  where does the
		 * next uninteresting one start?
		 */
		j = find_next(sline, mark, i, cnt, 1);
		if (cnt < j)
			break; /* the rest are all interesting */

		/* lookahead context lines */
		k = find_next(sline, mark, j, cnt, 0);
		j = adjust_hunk_tail(sline, all_mask, i, j);

		if (k < j + context) {
			/* k is interesting and [j,k) are not, but
			 * paint them interesting because the gap is small.
			 */
			while (j < k)
				sline[j++].flag |= mark;
			i = k;
			goto again;
		}

		/* j is the first uninteresting line and there is
		 * no overlap beyond it within context lines.  Paint
		 * the trailing edge a bit.
		 */
		i = k;
		k = (j + context < cnt+1) ? j + context : cnt+1;
		while (j < k)
			sline[j++].flag |= mark;
	}
	return 1;
}

static int make_hunks(struct sline *sline, unsigned long cnt,
		       int num_parent, int dense)
{
	unsigned long all_mask = (1UL<<num_parent) - 1;
	unsigned long mark = (1UL<<num_parent);
	unsigned long i;
	int has_interesting = 0;

	for (i = 0; i <= cnt; i++) {
		if (interesting(&sline[i], all_mask))
			sline[i].flag |= mark;
		else
			sline[i].flag &= ~mark;
	}
	if (!dense)
		return give_context(sline, cnt, num_parent);

	/* Look at each hunk, and if we have changes from only one
	 * parent, or the changes are the same from all but one
	 * parent, mark that uninteresting.
	 */
	i = 0;
	while (i <= cnt) {
		unsigned long j, hunk_begin, hunk_end;
		unsigned long same_diff;
		while (i <= cnt && !(sline[i].flag & mark))
			i++;
		if (cnt < i)
			break; /* No more interesting hunks */
		hunk_begin = i;
		for (j = i + 1; j <= cnt; j++) {
			if (!(sline[j].flag & mark)) {
				/* Look beyond the end to see if there
				 * is an interesting line after this
				 * hunk within context span.
				 */
				unsigned long la; /* lookahead */
				int contin = 0;
				la = adjust_hunk_tail(sline, all_mask,
						     hunk_begin, j);
				la = (la + context < cnt + 1) ?
					(la + context) : cnt + 1;
				while (j <= --la) {
					if (sline[la].flag & mark) {
						contin = 1;
						break;
					}
				}
				if (!contin)
					break;
				j = la;
			}
		}
		hunk_end = j;

		/* [i..hunk_end) are interesting.  Now is it really
		 * interesting?  We check if there are only two versions
		 * and the result matches one of them.  That is, we look
		 * at:
		 *   (+) line, which records lines added to which parents;
		 *       this line appears in the result.
		 *   (-) line, which records from what parents the line
		 *       was removed; this line does not appear in the result.
		 * then check the set of parents the result has difference
		 * from, from all lines.  If there are lines that has
		 * different set of parents that the result has differences
		 * from, that means we have more than two versions.
		 *
		 * Even when we have only two versions, if the result does
		 * not match any of the parents, the it should be considered
		 * interesting.  In such a case, we would have all '+' line.
		 * After passing the above "two versions" test, that would
		 * appear as "the same set of parents" to be "all parents".
		 */
		same_diff = 0;
		has_interesting = 0;
		for (j = i; j < hunk_end && !has_interesting; j++) {
			unsigned long this_diff = sline[j].flag & all_mask;
			struct lline *ll = sline[j].lost_head;
			if (this_diff) {
				/* This has some changes.  Is it the
				 * same as others?
				 */
				if (!same_diff)
					same_diff = this_diff;
				else if (same_diff != this_diff) {
					has_interesting = 1;
					break;
				}
			}
			while (ll && !has_interesting) {
				/* Lost this line from these parents;
				 * who are they?  Are they the same?
				 */
				this_diff = ll->parent_map;
				if (!same_diff)
					same_diff = this_diff;
				else if (same_diff != this_diff) {
					has_interesting = 1;
				}
				ll = ll->next;
			}
		}

		if (!has_interesting && same_diff != all_mask) {
			/* This hunk is not that interesting after all */
			for (j = hunk_begin; j < hunk_end; j++)
				sline[j].flag &= ~mark;
		}
		i = hunk_end;
	}

	has_interesting = give_context(sline, cnt, num_parent);
	return has_interesting;
}

static void show_parent_lno(struct sline *sline, unsigned long l0, unsigned long l1, int n, unsigned long null_context)
{
	l0 = sline[l0].p_lno[n];
	l1 = sline[l1].p_lno[n];
	printf(" -%lu,%lu", l0, l1-l0-null_context);
}

static int hunk_comment_line(const char *bol)
{
	int ch;

	if (!bol)
		return 0;
	ch = *bol & 0xff;
	return (isalpha(ch) || ch == '_' || ch == '$');
}

static void show_line_to_eol(const char *line, int len, const char *reset)
{
	int saw_cr_at_eol = 0;
	if (len < 0)
		len = strlen(line);
	saw_cr_at_eol = (len && line[len-1] == '\r');

	printf("%.*s%s%s\n", len - saw_cr_at_eol, line,
	       reset,
	       saw_cr_at_eol ? "\r" : "");
}

static void dump_sline(struct sline *sline, unsigned long cnt, int num_parent,
		       int use_color, int result_deleted)
{
	unsigned long mark = (1UL<<num_parent);
	unsigned long no_pre_delete = (2UL<<num_parent);
	int i;
	unsigned long lno = 0;
	const char *c_frag = diff_get_color(use_color, DIFF_FRAGINFO);
	const char *c_func = diff_get_color(use_color, DIFF_FUNCINFO);
	const char *c_new = diff_get_color(use_color, DIFF_FILE_NEW);
	const char *c_old = diff_get_color(use_color, DIFF_FILE_OLD);
	const char *c_plain = diff_get_color(use_color, DIFF_PLAIN);
	const char *c_reset = diff_get_color(use_color, DIFF_RESET);

	if (result_deleted)
		return; /* result deleted */

	while (1) {
		unsigned long hunk_end;
		unsigned long rlines;
		const char *hunk_comment = NULL;
		unsigned long null_context = 0;

		while (lno <= cnt && !(sline[lno].flag & mark)) {
			if (hunk_comment_line(sline[lno].bol))
				hunk_comment = sline[lno].bol;
			lno++;
		}
		if (cnt < lno)
			break;
		else {
			for (hunk_end = lno + 1; hunk_end <= cnt; hunk_end++)
				if (!(sline[hunk_end].flag & mark))
					break;
		}
		rlines = hunk_end - lno;
		if (cnt < hunk_end)
			rlines--; /* pointing at the last delete hunk */

		if (!context) {
			/*
			 * Even when running with --unified=0, all
			 * lines in the hunk needs to be processed in
			 * the loop below in order to show the
			 * deletion recorded in lost_head.  However,
			 * we do not want to show the resulting line
			 * with all blank context markers in such a
			 * case.  Compensate.
			 */
			unsigned long j;
			for (j = lno; j < hunk_end; j++)
				if (!(sline[j].flag & (mark-1)))
					null_context++;
			rlines -= null_context;
		}

		fputs(c_frag, stdout);
		for (i = 0; i <= num_parent; i++) putchar(combine_marker);
		for (i = 0; i < num_parent; i++)
			show_parent_lno(sline, lno, hunk_end, i, null_context);
		printf(" +%lu,%lu ", lno+1, rlines);
		for (i = 0; i <= num_parent; i++) putchar(combine_marker);

		if (hunk_comment) {
			int comment_end = 0;
			for (i = 0; i < 40; i++) {
				int ch = hunk_comment[i] & 0xff;
				if (!ch || ch == '\n')
					break;
				if (!isspace(ch))
				    comment_end = i;
			}
			if (comment_end)
				printf("%s%s %s%s", c_reset,
						    c_plain, c_reset,
						    c_func);
			for (i = 0; i < comment_end; i++)
				putchar(hunk_comment[i]);
		}

		printf("%s\n", c_reset);
		while (lno < hunk_end) {
			struct lline *ll;
			int j;
			unsigned long p_mask;
			struct sline *sl = &sline[lno++];
			ll = (sl->flag & no_pre_delete) ? NULL : sl->lost_head;
			while (ll) {
				fputs(c_old, stdout);
				for (j = 0; j < num_parent; j++) {
					if (ll->parent_map & (1UL<<j))
						putchar('-');
					else
						putchar(' ');
				}
				show_line_to_eol(ll->line, -1, c_reset);
				ll = ll->next;
			}
			if (cnt < lno)
				break;
			p_mask = 1;
			if (!(sl->flag & (mark-1))) {
				/*
				 * This sline was here to hang the
				 * lost lines in front of it.
				 */
				if (!context)
					continue;
				fputs(c_plain, stdout);
			}
			else
				fputs(c_new, stdout);
			for (j = 0; j < num_parent; j++) {
				if (p_mask & sl->flag)
					putchar('+');
				else
					putchar(' ');
				p_mask <<= 1;
			}
			show_line_to_eol(sl->bol, sl->len, c_reset);
		}
	}
}

static void reuse_combine_diff(struct sline *sline, unsigned long cnt,
			       int i, int j)
{
	/* We have already examined parent j and we know parent i
	 * and parent j are the same, so reuse the combined result
	 * of parent j for parent i.
	 */
	unsigned long lno, imask, jmask;
	imask = (1UL<<i);
	jmask = (1UL<<j);

	for (lno = 0; lno <= cnt; lno++) {
		struct lline *ll = sline->lost_head;
		sline->p_lno[i] = sline->p_lno[j];
		while (ll) {
			if (ll->parent_map & jmask)
				ll->parent_map |= imask;
			ll = ll->next;
		}
		if (sline->flag & jmask)
			sline->flag |= imask;
		sline++;
	}
	/* the overall size of the file (sline[cnt]) */
	sline->p_lno[i] = sline->p_lno[j];
}

static void dump_quoted_path(const char *head,
			     const char *prefix,
			     const char *path,
			     const char *c_meta, const char *c_reset)
{
	static struct strbuf buf = STRBUF_INIT;

	strbuf_reset(&buf);
	strbuf_addstr(&buf, c_meta);
	strbuf_addstr(&buf, head);
	quote_two_c_style(&buf, prefix, path, 0);
	strbuf_addstr(&buf, c_reset);
	puts(buf.buf);
}

static void show_combined_header(struct combine_diff_path *elem,
				 int num_parent,
				 int dense,
				 struct rev_info *rev,
				 int mode_differs,
				 int show_file_header)
{
	struct diff_options *opt = &rev->diffopt;
	int abbrev = DIFF_OPT_TST(opt, FULL_INDEX) ? 40 : DEFAULT_ABBREV;
	const char *a_prefix = opt->a_prefix ? opt->a_prefix : "a/";
	const char *b_prefix = opt->b_prefix ? opt->b_prefix : "b/";
	int use_color = DIFF_OPT_TST(opt, COLOR_DIFF);
	const char *c_meta = diff_get_color(use_color, DIFF_METAINFO);
	const char *c_reset = diff_get_color(use_color, DIFF_RESET);
	const char *abb;
	int added = 0;
	int deleted = 0;
	int i;

	if (rev->loginfo && !rev->no_commit_id)
		show_log(rev);

	dump_quoted_path(dense ? "diff --cc " : "diff --combined ",
			 "", elem->path, c_meta, c_reset);
	printf("%sindex ", c_meta);
	for (i = 0; i < num_parent; i++) {
		abb = find_unique_abbrev(elem->parent[i].sha1,
					 abbrev);
		printf("%s%s", i ? "," : "", abb);
	}
	abb = find_unique_abbrev(elem->sha1, abbrev);
	printf("..%s%s\n", abb, c_reset);

	if (mode_differs) {
		deleted = !elem->mode;

		/* We say it was added if nobody had it */
		added = !deleted;
		for (i = 0; added && i < num_parent; i++)
			if (elem->parent[i].status !=
			    DIFF_STATUS_ADDED)
				added = 0;
		if (added)
			printf("%snew file mode %06o",
			       c_meta, elem->mode);
		else {
			if (deleted)
				printf("%sdeleted file ", c_meta);
			printf("mode ");
			for (i = 0; i < num_parent; i++) {
				printf("%s%06o", i ? "," : "",
				       elem->parent[i].mode);
			}
			if (elem->mode)
				printf("..%06o", elem->mode);
		}
		printf("%s\n", c_reset);
	}

	if (!show_file_header)
		return;

	if (added)
		dump_quoted_path("--- ", "", "/dev/null",
				 c_meta, c_reset);
	else
		dump_quoted_path("--- ", a_prefix, elem->path,
				 c_meta, c_reset);
	if (deleted)
		dump_quoted_path("+++ ", "", "/dev/null",
				 c_meta, c_reset);
	else
		dump_quoted_path("+++ ", b_prefix, elem->path,
				 c_meta, c_reset);
}

static void show_patch_diff(struct combine_diff_path *elem, int num_parent,
			    int dense, int working_tree_file,
			    struct rev_info *rev)
{
	struct diff_options *opt = &rev->diffopt;
	unsigned long result_size, cnt, lno;
	int result_deleted = 0;
	char *result, *cp;
	struct sline *sline; /* survived lines */
	int mode_differs = 0;
	int i, show_hunks;
<<<<<<< HEAD
	int working_tree_file = is_null_sha1(elem->sha1);
=======
	int abbrev = DIFF_OPT_TST(opt, FULL_INDEX) ? 40 : DEFAULT_ABBREV;
	const char *a_prefix, *b_prefix;
>>>>>>> 99694544
	mmfile_t result_file;
	struct userdiff_driver *userdiff;
	struct userdiff_driver *textconv = NULL;
	int is_binary;

	context = opt->context;
	userdiff = userdiff_find_by_path(elem->path);
	if (!userdiff)
		userdiff = userdiff_find_by_name("default");
	if (DIFF_OPT_TST(opt, ALLOW_TEXTCONV))
		textconv = userdiff_get_textconv(userdiff);

	/* Read the result of merge first */
	if (!working_tree_file)
		result = grab_blob(elem->sha1, elem->mode, &result_size,
				   textconv, elem->path);
	else {
		/* Used by diff-tree to read from the working tree */
		struct stat st;
		int fd = -1;

		if (lstat(elem->path, &st) < 0)
			goto deleted_file;

		if (S_ISLNK(st.st_mode)) {
			struct strbuf buf = STRBUF_INIT;

			if (strbuf_readlink(&buf, elem->path, st.st_size) < 0) {
				error("readlink(%s): %s", elem->path,
				      strerror(errno));
				return;
			}
			result_size = buf.len;
			result = strbuf_detach(&buf, NULL);
			elem->mode = canon_mode(st.st_mode);
		} else if (S_ISDIR(st.st_mode)) {
			unsigned char sha1[20];
			if (resolve_gitlink_ref(elem->path, "HEAD", sha1) < 0)
				result = grab_blob(elem->sha1, elem->mode,
						   &result_size, NULL, NULL);
			else
				result = grab_blob(sha1, elem->mode,
						   &result_size, NULL, NULL);
		} else if (textconv) {
			struct diff_filespec *df = alloc_filespec(elem->path);
			fill_filespec(df, null_sha1, st.st_mode);
			result_size = fill_textconv(textconv, df, &result);
			free_filespec(df);
		} else if (0 <= (fd = open(elem->path, O_RDONLY))) {
			size_t len = xsize_t(st.st_size);
			ssize_t done;
			int is_file, i;

			elem->mode = canon_mode(st.st_mode);
			/* if symlinks don't work, assume symlink if all parents
			 * are symlinks
			 */
			is_file = has_symlinks;
			for (i = 0; !is_file && i < num_parent; i++)
				is_file = !S_ISLNK(elem->parent[i].mode);
			if (!is_file)
				elem->mode = canon_mode(S_IFLNK);

			result_size = len;
			result = xmalloc(len + 1);

			done = read_in_full(fd, result, len);
			if (done < 0)
				die_errno("read error '%s'", elem->path);
			else if (done < len)
				die("early EOF '%s'", elem->path);

			result[len] = 0;

			/* If not a fake symlink, apply filters, e.g. autocrlf */
			if (is_file) {
				struct strbuf buf = STRBUF_INIT;

				if (convert_to_git(elem->path, result, len, &buf, safe_crlf)) {
					free(result);
					result = strbuf_detach(&buf, &len);
					result_size = len;
				}
			}
		}
		else {
		deleted_file:
			result_deleted = 1;
			result_size = 0;
			elem->mode = 0;
			result = xcalloc(1, 1);
		}

		if (0 <= fd)
			close(fd);
	}

	for (i = 0; i < num_parent; i++) {
		if (elem->parent[i].mode != elem->mode) {
			mode_differs = 1;
			break;
		}
	}

	if (textconv)
		is_binary = 0;
	else if (userdiff->binary != -1)
		is_binary = userdiff->binary;
	else {
		is_binary = buffer_is_binary(result, result_size);
		for (i = 0; !is_binary && i < num_parent; i++) {
			char *buf;
			unsigned long size;
			buf = grab_blob(elem->parent[i].sha1,
					elem->parent[i].mode,
					&size, NULL, NULL);
			if (buffer_is_binary(buf, size))
				is_binary = 1;
			free(buf);
		}
	}
	if (is_binary) {
		show_combined_header(elem, num_parent, dense, rev,
				     mode_differs, 0);
		printf("Binary files differ\n");
		free(result);
		return;
	}

	for (cnt = 0, cp = result; cp < result + result_size; cp++) {
		if (*cp == '\n')
			cnt++;
	}
	if (result_size && result[result_size-1] != '\n')
		cnt++; /* incomplete line */

	sline = xcalloc(cnt+2, sizeof(*sline));
	sline[0].bol = result;
	for (lno = 0; lno <= cnt + 1; lno++) {
		sline[lno].lost_tail = &sline[lno].lost_head;
		sline[lno].flag = 0;
	}
	for (lno = 0, cp = result; cp < result + result_size; cp++) {
		if (*cp == '\n') {
			sline[lno].len = cp - sline[lno].bol;
			lno++;
			if (lno < cnt)
				sline[lno].bol = cp + 1;
		}
	}
	if (result_size && result[result_size-1] != '\n')
		sline[cnt-1].len = result_size - (sline[cnt-1].bol - result);

	result_file.ptr = result;
	result_file.size = result_size;

	/* Even p_lno[cnt+1] is valid -- that is for the end line number
	 * for deletion hunk at the end.
	 */
	sline[0].p_lno = xcalloc((cnt+2) * num_parent, sizeof(unsigned long));
	for (lno = 0; lno <= cnt; lno++)
		sline[lno+1].p_lno = sline[lno].p_lno + num_parent;

	for (i = 0; i < num_parent; i++) {
		int j;
		for (j = 0; j < i; j++) {
			if (!hashcmp(elem->parent[i].sha1,
				     elem->parent[j].sha1)) {
				reuse_combine_diff(sline, cnt, i, j);
				break;
			}
		}
		if (i <= j)
			combine_diff(elem->parent[i].sha1,
				     elem->parent[i].mode,
				     &result_file, sline,
				     cnt, i, num_parent, result_deleted,
				     textconv, elem->path);
	}

	show_hunks = make_hunks(sline, cnt, num_parent, dense);

	if (show_hunks || mode_differs || working_tree_file) {
		show_combined_header(elem, num_parent, dense, rev,
				     mode_differs, 1);
		dump_sline(sline, cnt, num_parent,
			   DIFF_OPT_TST(opt, COLOR_DIFF), result_deleted);
	}
	free(result);

	for (lno = 0; lno < cnt; lno++) {
		if (sline[lno].lost_head) {
			struct lline *ll = sline[lno].lost_head;
			while (ll) {
				struct lline *tmp = ll;
				ll = ll->next;
				free(tmp);
			}
		}
	}
	free(sline[0].p_lno);
	free(sline);
}

#define COLONS "::::::::::::::::::::::::::::::::"

static void show_raw_diff(struct combine_diff_path *p, int num_parent, struct rev_info *rev)
{
	struct diff_options *opt = &rev->diffopt;
	int i, offset;
	const char *prefix;
	int line_termination, inter_name_termination;

	line_termination = opt->line_termination;
	inter_name_termination = '\t';
	if (!line_termination)
		inter_name_termination = 0;

	if (rev->loginfo && !rev->no_commit_id)
		show_log(rev);

	if (opt->output_format & DIFF_FORMAT_RAW) {
		offset = strlen(COLONS) - num_parent;
		if (offset < 0)
			offset = 0;
		prefix = COLONS + offset;

		/* Show the modes */
		for (i = 0; i < num_parent; i++) {
			printf("%s%06o", prefix, p->parent[i].mode);
			prefix = " ";
		}
		printf("%s%06o", prefix, p->mode);

		/* Show sha1's */
		for (i = 0; i < num_parent; i++)
			printf(" %s", diff_unique_abbrev(p->parent[i].sha1,
							 opt->abbrev));
		printf(" %s ", diff_unique_abbrev(p->sha1, opt->abbrev));
	}

	if (opt->output_format & (DIFF_FORMAT_RAW | DIFF_FORMAT_NAME_STATUS)) {
		for (i = 0; i < num_parent; i++)
			putchar(p->parent[i].status);
		putchar(inter_name_termination);
	}

	write_name_quoted(p->path, stdout, line_termination);
}

/*
 * The result (p->elem) is from the working tree and their
 * parents are typically from multiple stages during a merge
 * (i.e. diff-files) or the state in HEAD and in the index
 * (i.e. diff-index).
 */
void show_combined_diff(struct combine_diff_path *p,
		       int num_parent,
		       int dense,
		       struct rev_info *rev)
{
	struct diff_options *opt = &rev->diffopt;
	if (!p->len)
		return;
	if (opt->output_format & (DIFF_FORMAT_RAW |
				  DIFF_FORMAT_NAME |
				  DIFF_FORMAT_NAME_STATUS))
		show_raw_diff(p, num_parent, rev);
	else if (opt->output_format & DIFF_FORMAT_PATCH)
		show_patch_diff(p, num_parent, dense, 1, rev);
}

void diff_tree_combined(const unsigned char *sha1,
			const unsigned char parent[][20],
			int num_parent,
			int dense,
			struct rev_info *rev)
{
	struct diff_options *opt = &rev->diffopt;
	struct diff_options diffopts;
	struct combine_diff_path *p, *paths = NULL;
	int i, num_paths, needsep, show_log_first;

	diffopts = *opt;
	diffopts.output_format = DIFF_FORMAT_NO_OUTPUT;
	DIFF_OPT_SET(&diffopts, RECURSIVE);
	DIFF_OPT_CLR(&diffopts, ALLOW_EXTERNAL);

	show_log_first = !!rev->loginfo && !rev->no_commit_id;
	needsep = 0;
	/* find set of paths that everybody touches */
	for (i = 0; i < num_parent; i++) {
		/* show stat against the first parent even
		 * when doing combined diff.
		 */
		int stat_opt = (opt->output_format &
				(DIFF_FORMAT_NUMSTAT|DIFF_FORMAT_DIFFSTAT));
		if (i == 0 && stat_opt)
			diffopts.output_format = stat_opt;
		else
			diffopts.output_format = DIFF_FORMAT_NO_OUTPUT;
		diff_tree_sha1(parent[i], sha1, "", &diffopts);
		diffcore_std(&diffopts);
		paths = intersect_paths(paths, i, num_parent);

		if (show_log_first && i == 0) {
			show_log(rev);
			if (rev->verbose_header && opt->output_format)
				putchar(opt->line_termination);
		}
		diff_flush(&diffopts);
	}

	/* find out surviving paths */
	for (num_paths = 0, p = paths; p; p = p->next) {
		if (p->len)
			num_paths++;
	}
	if (num_paths) {
		if (opt->output_format & (DIFF_FORMAT_RAW |
					  DIFF_FORMAT_NAME |
					  DIFF_FORMAT_NAME_STATUS)) {
			for (p = paths; p; p = p->next) {
				if (p->len)
					show_raw_diff(p, num_parent, rev);
			}
			needsep = 1;
		}
		else if (opt->output_format &
			 (DIFF_FORMAT_NUMSTAT|DIFF_FORMAT_DIFFSTAT))
			needsep = 1;
		if (opt->output_format & DIFF_FORMAT_PATCH) {
			if (needsep)
				putchar(opt->line_termination);
			for (p = paths; p; p = p->next) {
				if (p->len)
					show_patch_diff(p, num_parent, dense,
							0, rev);
			}
		}
	}

	/* Clean things up */
	while (paths) {
		struct combine_diff_path *tmp = paths;
		paths = paths->next;
		free(tmp);
	}
}

void diff_tree_combined_merge(const unsigned char *sha1,
			     int dense, struct rev_info *rev)
{
	int num_parent;
	const unsigned char (*parent)[20];
	struct commit *commit = lookup_commit(sha1);
	struct commit_list *parents;

	/* count parents */
	for (parents = commit->parents, num_parent = 0;
	     parents;
	     parents = parents->next, num_parent++)
		; /* nothing */

	parent = xmalloc(num_parent * sizeof(*parent));
	for (parents = commit->parents, num_parent = 0;
	     parents;
	     parents = parents->next, num_parent++)
		hashcpy((unsigned char *)(parent + num_parent),
			parents->item->object.sha1);
	diff_tree_combined(sha1, parent, num_parent, dense, rev);
}<|MERGE_RESOLUTION|>--- conflicted
+++ resolved
@@ -778,12 +778,6 @@
 	struct sline *sline; /* survived lines */
 	int mode_differs = 0;
 	int i, show_hunks;
-<<<<<<< HEAD
-	int working_tree_file = is_null_sha1(elem->sha1);
-=======
-	int abbrev = DIFF_OPT_TST(opt, FULL_INDEX) ? 40 : DEFAULT_ABBREV;
-	const char *a_prefix, *b_prefix;
->>>>>>> 99694544
 	mmfile_t result_file;
 	struct userdiff_driver *userdiff;
 	struct userdiff_driver *textconv = NULL;
