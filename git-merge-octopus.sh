--- conflicted
+++ resolved
@@ -43,11 +43,7 @@
 
 if ! git diff-index --quiet --cached HEAD --
 then
-<<<<<<< HEAD
-    echo "Error: Your local changes to the following files would be overwritten by merge"
-=======
     gettextln "Error: Your local changes to the following files would be overwritten by merge"
->>>>>>> 415c7dd0
     git diff-index --cached --name-only HEAD -- | sed -e 's/^/    /'
     exit 2
 fi
