CONFIGURATION FILE
------------------

The git configuration file contains a number of variables that affect
the git command's behavior. The `.git/config` file in each repository
is used to store the configuration for that repository, and
`$HOME/.gitconfig` is used to store a per-user configuration as
fallback values for the `.git/config` file. The file `/etc/gitconfig`
can be used to store a system-wide default configuration.

The configuration variables are used by both the git plumbing
and the porcelains. The variables are divided into sections, wherein
the fully qualified variable name of the variable itself is the last
dot-separated segment and the section name is everything before the last
dot. The variable names are case-insensitive and only alphanumeric
characters are allowed. Some variables may appear multiple times.

Syntax
~~~~~~

The syntax is fairly flexible and permissive; whitespaces are mostly
ignored.  The '#' and ';' characters begin comments to the end of line,
blank lines are ignored.

The file consists of sections and variables.  A section begins with
the name of the section in square brackets and continues until the next
section begins.  Section names are not case sensitive.  Only alphanumeric
characters, `-` and `.` are allowed in section names.  Each variable
must belong to some section, which means that there must be a section
header before the first setting of a variable.

Sections can be further divided into subsections.  To begin a subsection
put its name in double quotes, separated by space from the section name,
in the section header, like in the example below:

--------
	[section "subsection"]

--------

Subsection names are case sensitive and can contain any characters except
newline (doublequote `"` and backslash have to be escaped as `\"` and `\\`,
respectively).  Section headers cannot span multiple
lines.  Variables may belong directly to a section or to a given subsection.
You can have `[section]` if you have `[section "subsection"]`, but you
don't need to.

There is also a case insensitive alternative `[section.subsection]` syntax.
In this syntax, subsection names follow the same restrictions as for section
names.

All the other lines (and the remainder of the line after the section
header) are recognized as setting variables, in the form
'name = value'.  If there is no equal sign on the line, the entire line
is taken as 'name' and the variable is recognized as boolean "true".
The variable names are case-insensitive and only alphanumeric
characters and `-` are allowed.  There can be more than one value
for a given variable; we say then that variable is multivalued.

Leading and trailing whitespace in a variable value is discarded.
Internal whitespace within a variable value is retained verbatim.

The values following the equals sign in variable assign are all either
a string, an integer, or a boolean.  Boolean values may be given as yes/no,
1/0, true/false or on/off.  Case is not significant in boolean values, when
converting value to the canonical form using '--bool' type specifier;
'git config' will ensure that the output is "true" or "false".

String values may be entirely or partially enclosed in double quotes.
You need to enclose variable values in double quotes if you want to
preserve leading or trailing whitespace, or if the variable value contains
comment characters (i.e. it contains '#' or ';').
Double quote `"` and backslash `\` characters in variable values must
be escaped: use `\"` for `"` and `\\` for `\`.

The following escape sequences (beside `\"` and `\\`) are recognized:
`\n` for newline character (NL), `\t` for horizontal tabulation (HT, TAB)
and `\b` for backspace (BS).  No other char escape sequence, nor octal
char sequences are valid.

Variable values ending in a `\` are continued on the next line in the
customary UNIX fashion.

Some variables may require a special value format.

Example
~~~~~~~

	# Core variables
	[core]
		; Don't trust file modes
		filemode = false

	# Our diff algorithm
	[diff]
		external = /usr/local/bin/diff-wrapper
		renames = true

	[branch "devel"]
		remote = origin
		merge = refs/heads/devel

	# Proxy settings
	[core]
		gitProxy="ssh" for "kernel.org"
		gitProxy=default-proxy ; for the rest

Variables
~~~~~~~~~

Note that this list is non-comprehensive and not necessarily complete.
For command-specific variables, you will find a more detailed description
in the appropriate manual page. You will find a description of non-core
porcelain configuration variables in the respective porcelain documentation.

advice.*::
	When set to 'true', display the given optional help message.
	When set to 'false', do not display. The configuration variables
	are:
+
--
	pushNonFastForward::
		Advice shown when linkgit:git-push[1] refuses
		non-fast-forward refs. Default: true.
	statusHints::
		Directions on how to stage/unstage/add shown in the
		output of linkgit:git-status[1] and the template shown
		when writing commit messages. Default: true.
	commitBeforeMerge::
		Advice shown when linkgit:git-merge[1] refuses to
		merge to avoid overwriting local changes.
		Default: true.
	resolveConflict::
		Advices shown by various commands when conflicts
		prevent the operation from being performed.
		Default: true.
	implicitIdentity::
		Advice on how to set your identity configuration when
		your information is guessed from the system username and
		domain name. Default: true.

	detachedHead::
		Advice shown when you used linkgit::git-checkout[1] to
		move to the detach HEAD state, to instruct how to create
		a local branch after the fact.  Default: true.
--

core.fileMode::
	If false, the executable bit differences between the index and
	the working copy are ignored; useful on broken filesystems like FAT.
	See linkgit:git-update-index[1].
+
The default is true, except linkgit:git-clone[1] or linkgit:git-init[1]
will probe and set core.fileMode false if appropriate when the
repository is created.

core.ignoreCygwinFSTricks::
	This option is only used by Cygwin implementation of Git. If false,
	the Cygwin stat() and lstat() functions are used. This may be useful
	if your repository consists of a few separate directories joined in
	one hierarchy using Cygwin mount. If true, Git uses native Win32 API
	whenever it is possible and falls back to Cygwin functions only to
	handle symbol links. The native mode is more than twice faster than
	normal Cygwin l/stat() functions. True by default, unless core.filemode
	is true, in which case ignoreCygwinFSTricks is ignored as Cygwin's
	POSIX emulation is required to support core.filemode.

core.ignorecase::
	If true, this option enables various workarounds to enable
	git to work better on filesystems that are not case sensitive,
	like FAT. For example, if a directory listing finds
	"makefile" when git expects "Makefile", git will assume
	it is really the same file, and continue to remember it as
	"Makefile".
+
The default is false, except linkgit:git-clone[1] or linkgit:git-init[1]
will probe and set core.ignorecase true if appropriate when the repository
is created.

core.trustctime::
	If false, the ctime differences between the index and the
	working copy are ignored; useful when the inode change time
	is regularly modified by something outside Git (file system
	crawlers and some backup systems).
	See linkgit:git-update-index[1]. True by default.

core.quotepath::
	The commands that output paths (e.g. 'ls-files',
	'diff'), when not given the `-z` option, will quote
	"unusual" characters in the pathname by enclosing the
	pathname in a double-quote pair and with backslashes the
	same way strings in C source code are quoted.  If this
	variable is set to false, the bytes higher than 0x80 are
	not quoted but output as verbatim.  Note that double
	quote, backslash and control characters are always
	quoted without `-z` regardless of the setting of this
	variable.

core.eol::
	Sets the line ending type to use in the working directory for
	files that have the `text` property set.  Alternatives are
	'lf', 'crlf' and 'native', which uses the platform's native
	line ending.  The default value is `native`.  See
	linkgit:gitattributes[5] for more information on end-of-line
	conversion.

core.safecrlf::
	If true, makes git check if converting `CRLF` is reversible when
	end-of-line conversion is active.  Git will verify if a command
	modifies a file in the work tree either directly or indirectly.
	For example, committing a file followed by checking out the
	same file should yield the original file in the work tree.  If
	this is not the case for the current setting of
	`core.autocrlf`, git will reject the file.  The variable can
	be set to "warn", in which case git will only warn about an
	irreversible conversion but continue the operation.
+
CRLF conversion bears a slight chance of corrupting data.
When it is enabled, git will convert CRLF to LF during commit and LF to
CRLF during checkout.  A file that contains a mixture of LF and
CRLF before the commit cannot be recreated by git.  For text
files this is the right thing to do: it corrects line endings
such that we have only LF line endings in the repository.
But for binary files that are accidentally classified as text the
conversion can corrupt data.
+
If you recognize such corruption early you can easily fix it by
setting the conversion type explicitly in .gitattributes.  Right
after committing you still have the original file in your work
tree and this file is not yet corrupted.  You can explicitly tell
git that this file is binary and git will handle the file
appropriately.
+
Unfortunately, the desired effect of cleaning up text files with
mixed line endings and the undesired effect of corrupting binary
files cannot be distinguished.  In both cases CRLFs are removed
in an irreversible way.  For text files this is the right thing
to do because CRLFs are line endings, while for binary files
converting CRLFs corrupts data.
+
Note, this safety check does not mean that a checkout will generate a
file identical to the original file for a different setting of
`core.eol` and `core.autocrlf`, but only for the current one.  For
example, a text file with `LF` would be accepted with `core.eol=lf`
and could later be checked out with `core.eol=crlf`, in which case the
resulting file would contain `CRLF`, although the original file
contained `LF`.  However, in both work trees the line endings would be
consistent, that is either all `LF` or all `CRLF`, but never mixed.  A
file with mixed line endings would be reported by the `core.safecrlf`
mechanism.

core.autocrlf::
	Setting this variable to "true" is almost the same as setting
	the `text` attribute to "auto" on all files except that text
	files are not guaranteed to be normalized: files that contain
	`CRLF` in the repository will not be touched.  Use this
	setting if you want to have `CRLF` line endings in your
	working directory even though the repository does not have
	normalized line endings.  This variable can be set to 'input',
	in which case no output conversion is performed.

core.symlinks::
	If false, symbolic links are checked out as small plain files that
	contain the link text. linkgit:git-update-index[1] and
	linkgit:git-add[1] will not change the recorded type to regular
	file. Useful on filesystems like FAT that do not support
	symbolic links.
+
The default is true, except linkgit:git-clone[1] or linkgit:git-init[1]
will probe and set core.symlinks false if appropriate when the repository
is created.

core.gitProxy::
	A "proxy command" to execute (as 'command host port') instead
	of establishing direct connection to the remote server when
	using the git protocol for fetching. If the variable value is
	in the "COMMAND for DOMAIN" format, the command is applied only
	on hostnames ending with the specified domain string. This variable
	may be set multiple times and is matched in the given order;
	the first match wins.
+
Can be overridden by the 'GIT_PROXY_COMMAND' environment variable
(which always applies universally, without the special "for"
handling).
+
The special string `none` can be used as the proxy command to
specify that no proxy be used for a given domain pattern.
This is useful for excluding servers inside a firewall from
proxy use, while defaulting to a common proxy for external domains.

core.ignoreStat::
	If true, commands which modify both the working tree and the index
	will mark the updated paths with the "assume unchanged" bit in the
	index. These marked files are then assumed to stay unchanged in the
	working copy, until you	mark them otherwise manually - Git will not
	detect the file changes	by lstat() calls. This is useful on systems
	where those are very slow, such as Microsoft Windows.
	See linkgit:git-update-index[1].
	False by default.

core.preferSymlinkRefs::
	Instead of the default "symref" format for HEAD
	and other symbolic reference files, use symbolic links.
	This is sometimes needed to work with old scripts that
	expect HEAD to be a symbolic link.

core.bare::
	If true this repository is assumed to be 'bare' and has no
	working directory associated with it.  If this is the case a
	number of commands that require a working directory will be
	disabled, such as linkgit:git-add[1] or linkgit:git-merge[1].
+
This setting is automatically guessed by linkgit:git-clone[1] or
linkgit:git-init[1] when the repository was created.  By default a
repository that ends in "/.git" is assumed to be not bare (bare =
false), while all other repositories are assumed to be bare (bare
= true).

core.worktree::
	Set the path to the root of the working tree.
	This can be overridden by the GIT_WORK_TREE environment
	variable and the '--work-tree' command line option.
	The value can be an absolute path or relative to the path to
	the .git directory, which is either specified by --git-dir
	or GIT_DIR, or automatically discovered.
	If --git-dir or GIT_DIR is specified but none of
	--work-tree, GIT_WORK_TREE and core.worktree is specified,
	the current working directory is regarded as the top level
	of your working tree.
+
Note that this variable is honored even when set in a configuration
file in a ".git" subdirectory of a directory and its value differs
from the latter directory (e.g. "/path/to/.git/config" has
core.worktree set to "/different/path"), which is most likely a
misconfiguration.  Running git commands in the "/path/to" directory will
still use "/different/path" as the root of the work tree and can cause
confusion unless you know what you are doing (e.g. you are creating a
read-only snapshot of the same index to a location different from the
repository's usual working tree).

core.logAllRefUpdates::
	Enable the reflog. Updates to a ref <ref> is logged to the file
	"$GIT_DIR/logs/<ref>", by appending the new and old
	SHA1, the date/time and the reason of the update, but
	only when the file exists.  If this configuration
	variable is set to true, missing "$GIT_DIR/logs/<ref>"
	file is automatically created for branch heads (i.e. under
	refs/heads/), remote refs (i.e. under refs/remotes/),
	note refs (i.e. under refs/notes/), and the symbolic ref HEAD.
+
This information can be used to determine what commit
was the tip of a branch "2 days ago".
+
This value is true by default in a repository that has
a working directory associated with it, and false by
default in a bare repository.

core.repositoryFormatVersion::
	Internal variable identifying the repository format and layout
	version.

core.sharedRepository::
	When 'group' (or 'true'), the repository is made shareable between
	several users in a group (making sure all the files and objects are
	group-writable). When 'all' (or 'world' or 'everybody'), the
	repository will be readable by all users, additionally to being
	group-shareable. When 'umask' (or 'false'), git will use permissions
	reported by umask(2). When '0xxx', where '0xxx' is an octal number,
	files in the repository will have this mode value. '0xxx' will override
	user's umask value (whereas the other options will only override
	requested parts of the user's umask value). Examples: '0660' will make
	the repo read/write-able for the owner and group, but inaccessible to
	others (equivalent to 'group' unless umask is e.g. '0022'). '0640' is a
	repository that is group-readable but not group-writable.
	See linkgit:git-init[1]. False by default.

core.warnAmbiguousRefs::
	If true, git will warn you if the ref name you passed it is ambiguous
	and might match multiple refs in the .git/refs/ tree. True by default.

core.compression::
	An integer -1..9, indicating a default compression level.
	-1 is the zlib default. 0 means no compression,
	and 1..9 are various speed/size tradeoffs, 9 being slowest.
	If set, this provides a default to other compression variables,
	such as 'core.loosecompression' and 'pack.compression'.

core.loosecompression::
	An integer -1..9, indicating the compression level for objects that
	are not in a pack file. -1 is the zlib default. 0 means no
	compression, and 1..9 are various speed/size tradeoffs, 9 being
	slowest.  If not set,  defaults to core.compression.  If that is
	not set,  defaults to 1 (best speed).

core.packedGitWindowSize::
	Number of bytes of a pack file to map into memory in a
	single mapping operation.  Larger window sizes may allow
	your system to process a smaller number of large pack files
	more quickly.  Smaller window sizes will negatively affect
	performance due to increased calls to the operating system's
	memory manager, but may improve performance when accessing
	a large number of large pack files.
+
Default is 1 MiB if NO_MMAP was set at compile time, otherwise 32
MiB on 32 bit platforms and 1 GiB on 64 bit platforms.  This should
be reasonable for all users/operating systems.  You probably do
not need to adjust this value.
+
Common unit suffixes of 'k', 'm', or 'g' are supported.

core.packedGitLimit::
	Maximum number of bytes to map simultaneously into memory
	from pack files.  If Git needs to access more than this many
	bytes at once to complete an operation it will unmap existing
	regions to reclaim virtual address space within the process.
+
Default is 256 MiB on 32 bit platforms and 8 GiB on 64 bit platforms.
This should be reasonable for all users/operating systems, except on
the largest projects.  You probably do not need to adjust this value.
+
Common unit suffixes of 'k', 'm', or 'g' are supported.

core.deltaBaseCacheLimit::
	Maximum number of bytes to reserve for caching base objects
	that may be referenced by multiple deltified objects.  By storing the
	entire decompressed base objects in a cache Git is able
	to avoid unpacking and decompressing frequently used base
	objects multiple times.
+
Default is 16 MiB on all platforms.  This should be reasonable
for all users/operating systems, except on the largest projects.
You probably do not need to adjust this value.
+
Common unit suffixes of 'k', 'm', or 'g' are supported.

core.bigFileThreshold::
	Files larger than this size are stored deflated, without
	attempting delta compression.  Storing large files without
	delta compression avoids excessive memory usage, at the
	slight expense of increased disk usage.
+
Default is 512 MiB on all platforms.  This should be reasonable
for most projects as source code and other text files can still
be delta compressed, but larger binary media files won't be.
+
Common unit suffixes of 'k', 'm', or 'g' are supported.

core.excludesfile::
	In addition to '.gitignore' (per-directory) and
	'.git/info/exclude', git looks into this file for patterns
	of files which are not meant to be tracked.  "{tilde}/" is expanded
	to the value of `$HOME` and "{tilde}user/" to the specified user's
	home directory.  See linkgit:gitignore[5].

core.askpass::
	Some commands (e.g. svn and http interfaces) that interactively
	ask for a password can be told to use an external program given
	via the value of this variable. Can be overridden by the 'GIT_ASKPASS'
	environment variable. If not set, fall back to the value of the
	'SSH_ASKPASS' environment variable or, failing that, a simple password
	prompt. The external program shall be given a suitable prompt as
	command line argument and write the password on its STDOUT.

core.attributesfile::
	In addition to '.gitattributes' (per-directory) and
	'.git/info/attributes', git looks into this file for attributes
	(see linkgit:gitattributes[5]). Path expansions are made the same
	way as for `core.excludesfile`.

core.editor::
	Commands such as `commit` and `tag` that lets you edit
	messages by launching an editor uses the value of this
	variable when it is set, and the environment variable
	`GIT_EDITOR` is not set.  See linkgit:git-var[1].

core.pager::
	The command that git will use to paginate output.  Can
	be overridden with the `GIT_PAGER` environment
	variable.  Note that git sets the `LESS` environment
	variable to `FRSX` if it is unset when it runs the
	pager.  One can change these settings by setting the
	`LESS` variable to some other value.  Alternately,
	these settings can be overridden on a project or
	global basis by setting the `core.pager` option.
	Setting `core.pager` has no affect on the `LESS`
	environment variable behaviour above, so if you want
	to override git's default settings this way, you need
	to be explicit.  For example, to disable the S option
	in a backward compatible manner, set `core.pager`
	to `less -+$LESS -FRX`.  This will be passed to the
	shell by git, which will translate the final command to
	`LESS=FRSX less -+FRSX -FRX`.

core.whitespace::
	A comma separated list of common whitespace problems to
	notice.  'git diff' will use `color.diff.whitespace` to
	highlight them, and 'git apply --whitespace=error' will
	consider them as errors.  You can prefix `-` to disable
	any of them (e.g. `-trailing-space`):
+
* `blank-at-eol` treats trailing whitespaces at the end of the line
  as an error (enabled by default).
* `space-before-tab` treats a space character that appears immediately
  before a tab character in the initial indent part of the line as an
  error (enabled by default).
* `indent-with-non-tab` treats a line that is indented with 8 or more
  space characters as an error (not enabled by default).
* `tab-in-indent` treats a tab character in the initial indent part of
  the line as an error (not enabled by default).
* `blank-at-eof` treats blank lines added at the end of file as an error
  (enabled by default).
* `trailing-space` is a short-hand to cover both `blank-at-eol` and
  `blank-at-eof`.
* `cr-at-eol` treats a carriage-return at the end of line as
  part of the line terminator, i.e. with it, `trailing-space`
  does not trigger if the character before such a carriage-return
  is not a whitespace (not enabled by default).
* `tabwidth=<n>` tells how many character positions a tab occupies; this
  is relevant for `indent-with-non-tab` and when git fixes `tab-in-indent`
  errors. The default tab width is 8. Allowed values are 1 to 63.

core.fsyncobjectfiles::
	This boolean will enable 'fsync()' when writing object files.
+
This is a total waste of time and effort on a filesystem that orders
data writes properly, but can be useful for filesystems that do not use
journalling (traditional UNIX filesystems) or that only journal metadata
and not file contents (OS X's HFS+, or Linux ext3 with "data=writeback").

core.preloadindex::
	Enable parallel index preload for operations like 'git diff'
+
This can speed up operations like 'git diff' and 'git status' especially
on filesystems like NFS that have weak caching semantics and thus
relatively high IO latencies.  With this set to 'true', git will do the
index comparison to the filesystem data in parallel, allowing
overlapping IO's.

core.createObject::
	You can set this to 'link', in which case a hardlink followed by
	a delete of the source are used to make sure that object creation
	will not overwrite existing objects.
+
On some file system/operating system combinations, this is unreliable.
Set this config setting to 'rename' there; However, This will remove the
check that makes sure that existing object files will not get overwritten.

core.notesRef::
	When showing commit messages, also show notes which are stored in
	the given ref.  The ref must be fully qualified.  If the given
	ref does not exist, it is not an error but means that no
	notes should be printed.
+
This setting defaults to "refs/notes/commits", and it can be overridden by
the 'GIT_NOTES_REF' environment variable.  See linkgit:git-notes[1].

core.sparseCheckout::
	Enable "sparse checkout" feature. See section "Sparse checkout" in
	linkgit:git-read-tree[1] for more information.

core.abbrev::
	Set the length object names are abbreviated to.  If unspecified,
	many commands abbreviate to 7 hexdigits, which may not be enough
	for abbreviated object names to stay unique for sufficiently long
	time.

add.ignore-errors::
add.ignoreErrors::
	Tells 'git add' to continue adding files when some files cannot be
	added due to indexing errors. Equivalent to the '--ignore-errors'
	option of linkgit:git-add[1].  Older versions of git accept only
	`add.ignore-errors`, which does not follow the usual naming
	convention for configuration variables.  Newer versions of git
	honor `add.ignoreErrors` as well.

alias.*::
	Command aliases for the linkgit:git[1] command wrapper - e.g.
	after defining "alias.last = cat-file commit HEAD", the invocation
	"git last" is equivalent to "git cat-file commit HEAD". To avoid
	confusion and troubles with script usage, aliases that
	hide existing git commands are ignored. Arguments are split by
	spaces, the usual shell quoting and escaping is supported.
	quote pair and a backslash can be used to quote them.
+
If the alias expansion is prefixed with an exclamation point,
it will be treated as a shell command.  For example, defining
"alias.new = !gitk --all --not ORIG_HEAD", the invocation
"git new" is equivalent to running the shell command
"gitk --all --not ORIG_HEAD".  Note that shell commands will be
executed from the top-level directory of a repository, which may
not necessarily be the current directory.
'GIT_PREFIX' is set as returned by running 'git rev-parse --show-prefix'
from the original current directory. See linkgit:git-rev-parse[1].

am.keepcr::
	If true, git-am will call git-mailsplit for patches in mbox format
	with parameter '--keep-cr'. In this case git-mailsplit will
	not remove `\r` from lines ending with `\r\n`. Can be overridden
	by giving '--no-keep-cr' from the command line.
	See linkgit:git-am[1], linkgit:git-mailsplit[1].

apply.ignorewhitespace::
	When set to 'change', tells 'git apply' to ignore changes in
	whitespace, in the same way as the '--ignore-space-change'
	option.
	When set to one of: no, none, never, false tells 'git apply' to
	respect all whitespace differences.
	See linkgit:git-apply[1].

apply.whitespace::
	Tells 'git apply' how to handle whitespaces, in the same way
	as the '--whitespace' option. See linkgit:git-apply[1].

branch.autosetupmerge::
	Tells 'git branch' and 'git checkout' to set up new branches
	so that linkgit:git-pull[1] will appropriately merge from the
	starting point branch. Note that even if this option is not set,
	this behavior can be chosen per-branch using the `--track`
	and `--no-track` options. The valid settings are: `false` -- no
	automatic setup is done; `true` -- automatic setup is done when the
	starting point is a remote-tracking branch; `always` --
	automatic setup is done when the starting point is either a
	local branch or remote-tracking
	branch. This option defaults to true.

branch.autosetuprebase::
	When a new branch is created with 'git branch' or 'git checkout'
	that tracks another branch, this variable tells git to set
	up pull to rebase instead of merge (see "branch.<name>.rebase").
	When `never`, rebase is never automatically set to true.
	When `local`, rebase is set to true for tracked branches of
	other local branches.
	When `remote`, rebase is set to true for tracked branches of
	remote-tracking branches.
	When `always`, rebase will be set to true for all tracking
	branches.
	See "branch.autosetupmerge" for details on how to set up a
	branch to track another branch.
	This option defaults to never.

branch.<name>.remote::
	When in branch <name>, it tells 'git fetch' and 'git push' which
	remote to fetch from/push to.  It defaults to `origin` if no remote is
	configured. `origin` is also used if you are not on any branch.

branch.<name>.merge::
	Defines, together with branch.<name>.remote, the upstream branch
	for the given branch. It tells 'git fetch'/'git pull'/'git rebase' which
	branch to merge and can also affect 'git push' (see push.default).
	When in branch <name>, it tells 'git fetch' the default
	refspec to be marked for merging in FETCH_HEAD. The value is
	handled like the remote part of a refspec, and must match a
	ref which is fetched from the remote given by
	"branch.<name>.remote".
	The merge information is used by 'git pull' (which at first calls
	'git fetch') to lookup the default branch for merging. Without
	this option, 'git pull' defaults to merge the first refspec fetched.
	Specify multiple values to get an octopus merge.
	If you wish to setup 'git pull' so that it merges into <name> from
	another branch in the local repository, you can point
	branch.<name>.merge to the desired branch, and use the special setting
	`.` (a period) for branch.<name>.remote.

branch.<name>.mergeoptions::
	Sets default options for merging into branch <name>. The syntax and
	supported options are the same as those of linkgit:git-merge[1], but
	option values containing whitespace characters are currently not
	supported.

branch.<name>.rebase::
	When true, rebase the branch <name> on top of the fetched branch,
	instead of merging the default branch from the default remote when
	"git pull" is run.
	*NOTE*: this is a possibly dangerous operation; do *not* use
	it unless you understand the implications (see linkgit:git-rebase[1]
	for details).

browser.<tool>.cmd::
	Specify the command to invoke the specified browser. The
	specified command is evaluated in shell with the URLs passed
	as arguments. (See linkgit:git-web{litdd}browse[1].)

browser.<tool>.path::
	Override the path for the given tool that may be used to
	browse HTML help (see '-w' option in linkgit:git-help[1]) or a
	working repository in gitweb (see linkgit:git-instaweb[1]).

clean.requireForce::
	A boolean to make git-clean do nothing unless given -f
	or -n.   Defaults to true.

color.branch::
	A boolean to enable/disable color in the output of
	linkgit:git-branch[1]. May be set to `always`,
	`false` (or `never`) or `auto` (or `true`), in which case colors are used
	only when the output is to a terminal. Defaults to false.

color.branch.<slot>::
	Use customized color for branch coloration. `<slot>` is one of
	`current` (the current branch), `local` (a local branch),
	`remote` (a remote-tracking branch in refs/remotes/), `plain` (other
	refs).
+
The value for these configuration variables is a list of colors (at most
two) and attributes (at most one), separated by spaces.  The colors
accepted are `normal`, `black`, `red`, `green`, `yellow`, `blue`,
`magenta`, `cyan` and `white`; the attributes are `bold`, `dim`, `ul`,
`blink` and `reverse`.  The first color given is the foreground; the
second is the background.  The position of the attribute, if any,
doesn't matter.

color.diff::
	Whether to use ANSI escape sequences to add color to patches.
	If this is set to `always`, linkgit:git-diff[1],
	linkgit:git-log[1], and linkgit:git-show[1] will use color
	for all patches.  If it is set to `true` or `auto`, those
	commands will only use color when output is to the terminal.
	Defaults to false.
+
This does not affect linkgit:git-format-patch[1] nor the
'git-diff-{asterisk}' plumbing commands.  Can be overridden on the
command line with the `--color[=<when>]` option.

color.diff.<slot>::
	Use customized color for diff colorization.  `<slot>` specifies
	which part of the patch to use the specified color, and is one
	of `plain` (context text), `meta` (metainformation), `frag`
	(hunk header), 'func' (function in hunk header), `old` (removed lines),
	`new` (added lines), `commit` (commit headers), or `whitespace`
	(highlighting whitespace errors). The values of these variables may be
	specified as in color.branch.<slot>.

color.decorate.<slot>::
	Use customized color for 'git log --decorate' output.  `<slot>` is one
	of `branch`, `remoteBranch`, `tag`, `stash` or `HEAD` for local
	branches, remote-tracking branches, tags, stash and HEAD, respectively.

color.grep::
	When set to `always`, always highlight matches.  When `false` (or
	`never`), never.  When set to `true` or `auto`, use color only
	when the output is written to the terminal.  Defaults to `false`.

color.grep.<slot>::
	Use customized color for grep colorization.  `<slot>` specifies which
	part of the line to use the specified color, and is one of
+
--
`context`;;
	non-matching text in context lines (when using `-A`, `-B`, or `-C`)
`filename`;;
	filename prefix (when not using `-h`)
`function`;;
	function name lines (when using `-p`)
`linenumber`;;
	line number prefix (when using `-n`)
`match`;;
	matching text
`selected`;;
	non-matching text in selected lines
`separator`;;
	separators between fields on a line (`:`, `-`, and `=`)
	and between hunks (`--`)
--
+
The values of these variables may be specified as in color.branch.<slot>.

color.interactive::
	When set to `always`, always use colors for interactive prompts
	and displays (such as those used by "git-add --interactive").
	When false (or `never`), never.  When set to `true` or `auto`, use
	colors only when the output is to the terminal. Defaults to false.

color.interactive.<slot>::
	Use customized color for 'git add --interactive'
	output. `<slot>` may be `prompt`, `header`, `help` or `error`, for
	four distinct types of normal output from interactive
	commands.  The values of these variables may be specified as
	in color.branch.<slot>.

color.pager::
	A boolean to enable/disable colored output when the pager is in
	use (default is true).

color.showbranch::
	A boolean to enable/disable color in the output of
	linkgit:git-show-branch[1]. May be set to `always`,
	`false` (or `never`) or `auto` (or `true`), in which case colors are used
	only when the output is to a terminal. Defaults to false.

color.status::
	A boolean to enable/disable color in the output of
	linkgit:git-status[1]. May be set to `always`,
	`false` (or `never`) or `auto` (or `true`), in which case colors are used
	only when the output is to a terminal. Defaults to false.

color.status.<slot>::
	Use customized color for status colorization. `<slot>` is
	one of `header` (the header text of the status message),
	`added` or `updated` (files which are added but not committed),
	`changed` (files which are changed but not added in the index),
	`untracked` (files which are not tracked by git),
	`branch` (the current branch), or
	`nobranch` (the color the 'no branch' warning is shown in, defaulting
	to red). The values of these variables may be specified as in
	color.branch.<slot>.

color.ui::
	This variable determines the default value for variables such
	as `color.diff` and `color.grep` that control the use of color
	per command family. Its scope will expand as more commands learn
	configuration to set a default for the `--color` option.  Set it
	to `always` if you want all output not intended for machine
	consumption to use color, to `true` or `auto` if you want such
	output to use color when written to the terminal, or to `false` or
	`never` if you prefer git commands not to use color unless enabled
	explicitly with some other configuration or the `--color` option.

commit.status::
	A boolean to enable/disable inclusion of status information in the
	commit message template when using an editor to prepare the commit
	message.  Defaults to true.

commit.template::
	Specify a file to use as the template for new commit messages.
	"{tilde}/" is expanded to the value of `$HOME` and "{tilde}user/" to the
	specified user's home directory.

include::diff-config.txt[]

difftool.<tool>.path::
	Override the path for the given tool.  This is useful in case
	your tool is not in the PATH.

difftool.<tool>.cmd::
	Specify the command to invoke the specified diff tool.
	The specified command is evaluated in shell with the following
	variables available:  'LOCAL' is set to the name of the temporary
	file containing the contents of the diff pre-image and 'REMOTE'
	is set to the name of the temporary file containing the contents
	of the diff post-image.

difftool.prompt::
	Prompt before each invocation of the diff tool.

diff.wordRegex::
	A POSIX Extended Regular Expression used to determine what is a "word"
	when performing word-by-word difference calculations.  Character
	sequences that match the regular expression are "words", all other
	characters are *ignorable* whitespace.

<<<<<<< HEAD
fetch.recurseSubmodules::
	This option can be either set to a boolean value or to 'on-demand'.
	Setting it to a boolean changes the behavior of fetch and pull to
	unconditionally recurse into submodules when set to true or to not
	recurse at all when set to false. When set to 'on-demand' (the default
	value), fetch and pull will only recurse into a populated submodule
	when its superproject retrieves a commit that updates the submodule's
	reference.
=======
fetch.fsckObjects::
	If it is set to true, git-fetch-pack will check all fetched
	objects. It will abort in the case of a malformed object or a
	broken link. The result of an abort are only dangling objects.
	Defaults to false. If not set, the value of `transfer.fsckObjects`
	is used instead.
>>>>>>> b10a5358

fetch.unpackLimit::
	If the number of objects fetched over the git native
	transfer is below this
	limit, then the objects will be unpacked into loose object
	files. However if the number of received objects equals or
	exceeds this limit then the received pack will be stored as
	a pack, after adding any missing delta bases.  Storing the
	pack from a push can make the push operation complete faster,
	especially on slow filesystems.  If not set, the value of
	`transfer.unpackLimit` is used instead.

format.attach::
	Enable multipart/mixed attachments as the default for
	'format-patch'.  The value can also be a double quoted string
	which will enable attachments as the default and set the
	value as the boundary.  See the --attach option in
	linkgit:git-format-patch[1].

format.numbered::
	A boolean which can enable or disable sequence numbers in patch
	subjects.  It defaults to "auto" which enables it only if there
	is more than one patch.  It can be enabled or disabled for all
	messages by setting it to "true" or "false".  See --numbered
	option in linkgit:git-format-patch[1].

format.headers::
	Additional email headers to include in a patch to be submitted
	by mail.  See linkgit:git-format-patch[1].

format.to::
format.cc::
	Additional recipients to include in a patch to be submitted
	by mail.  See the --to and --cc options in
	linkgit:git-format-patch[1].

format.subjectprefix::
	The default for format-patch is to output files with the '[PATCH]'
	subject prefix. Use this variable to change that prefix.

format.signature::
	The default for format-patch is to output a signature containing
	the git version number. Use this variable to change that default.
	Set this variable to the empty string ("") to suppress
	signature generation.

format.suffix::
	The default for format-patch is to output files with the suffix
	`.patch`. Use this variable to change that suffix (make sure to
	include the dot if you want it).

format.pretty::
	The default pretty format for log/show/whatchanged command,
	See linkgit:git-log[1], linkgit:git-show[1],
	linkgit:git-whatchanged[1].

format.thread::
	The default threading style for 'git format-patch'.  Can be
	a boolean value, or `shallow` or `deep`.  `shallow` threading
	makes every mail a reply to the head of the series,
	where the head is chosen from the cover letter, the
	`\--in-reply-to`, and the first patch mail, in this order.
	`deep` threading makes every mail a reply to the previous one.
	A true boolean value is the same as `shallow`, and a false
	value disables threading.

format.signoff::
    A boolean value which lets you enable the `-s/--signoff` option of
    format-patch by default. *Note:* Adding the Signed-off-by: line to a
    patch should be a conscious act and means that you certify you have
    the rights to submit this work under the same open source license.
    Please see the 'SubmittingPatches' document for further discussion.

filter.<driver>.clean::
	The command which is used to convert the content of a worktree
	file to a blob upon checkin.  See linkgit:gitattributes[5] for
	details.

filter.<driver>.smudge::
	The command which is used to convert the content of a blob
	object to a worktree file upon checkout.  See
	linkgit:gitattributes[5] for details.

gc.aggressiveWindow::
	The window size parameter used in the delta compression
	algorithm used by 'git gc --aggressive'.  This defaults
	to 250.

gc.auto::
	When there are approximately more than this many loose
	objects in the repository, `git gc --auto` will pack them.
	Some Porcelain commands use this command to perform a
	light-weight garbage collection from time to time.  The
	default value is 6700.  Setting this to 0 disables it.

gc.autopacklimit::
	When there are more than this many packs that are not
	marked with `*.keep` file in the repository, `git gc
	--auto` consolidates them into one larger pack.  The
	default	value is 50.  Setting this to 0 disables it.

gc.packrefs::
	Running `git pack-refs` in a repository renders it
	unclonable by Git versions prior to 1.5.1.2 over dumb
	transports such as HTTP.  This variable determines whether
	'git gc' runs `git pack-refs`. This can be set to `notbare`
	to enable it within all non-bare repos or it can be set to a
	boolean value.  The default is `true`.

gc.pruneexpire::
	When 'git gc' is run, it will call 'prune --expire 2.weeks.ago'.
	Override the grace period with this config variable.  The value
	"now" may be used to disable this  grace period and always prune
	unreachable objects immediately.

gc.reflogexpire::
gc.<pattern>.reflogexpire::
	'git reflog expire' removes reflog entries older than
	this time; defaults to 90 days.  With "<pattern>" (e.g.
	"refs/stash") in the middle the setting applies only to
	the refs that match the <pattern>.

gc.reflogexpireunreachable::
gc.<ref>.reflogexpireunreachable::
	'git reflog expire' removes reflog entries older than
	this time and are not reachable from the current tip;
	defaults to 30 days.  With "<pattern>" (e.g. "refs/stash")
	in the middle, the setting applies only to the refs that
	match the <pattern>.

gc.rerereresolved::
	Records of conflicted merge you resolved earlier are
	kept for this many days when 'git rerere gc' is run.
	The default is 60 days.  See linkgit:git-rerere[1].

gc.rerereunresolved::
	Records of conflicted merge you have not resolved are
	kept for this many days when 'git rerere gc' is run.
	The default is 15 days.  See linkgit:git-rerere[1].

gitcvs.commitmsgannotation::
	Append this string to each commit message. Set to empty string
	to disable this feature. Defaults to "via git-CVS emulator".

gitcvs.enabled::
	Whether the CVS server interface is enabled for this repository.
	See linkgit:git-cvsserver[1].

gitcvs.logfile::
	Path to a log file where the CVS server interface well... logs
	various stuff. See linkgit:git-cvsserver[1].

gitcvs.usecrlfattr::
	If true, the server will look up the end-of-line conversion
	attributes for files to determine the '-k' modes to use. If
	the attributes force git to treat a file as text,
	the '-k' mode will be left blank so CVS clients will
	treat it as text. If they suppress text conversion, the file
	will be set with '-kb' mode, which suppresses any newline munging
	the client might otherwise do. If the attributes do not allow
	the file type to be determined, then 'gitcvs.allbinary' is
	used. See linkgit:gitattributes[5].

gitcvs.allbinary::
	This is used if 'gitcvs.usecrlfattr' does not resolve
	the correct '-kb' mode to use. If true, all
	unresolved files are sent to the client in
	mode '-kb'. This causes the client to treat them
	as binary files, which suppresses any newline munging it
	otherwise might do. Alternatively, if it is set to "guess",
	then the contents of the file are examined to decide if
	it is binary, similar to 'core.autocrlf'.

gitcvs.dbname::
	Database used by git-cvsserver to cache revision information
	derived from the git repository. The exact meaning depends on the
	used database driver, for SQLite (which is the default driver) this
	is a filename. Supports variable substitution (see
	linkgit:git-cvsserver[1] for details). May not contain semicolons (`;`).
	Default: '%Ggitcvs.%m.sqlite'

gitcvs.dbdriver::
	Used Perl DBI driver. You can specify any available driver
        for this here, but it might not work. git-cvsserver is tested
	with 'DBD::SQLite', reported to work with 'DBD::Pg', and
	reported *not* to work with 'DBD::mysql'. Experimental feature.
	May not contain double colons (`:`). Default: 'SQLite'.
	See linkgit:git-cvsserver[1].

gitcvs.dbuser, gitcvs.dbpass::
	Database user and password. Only useful if setting 'gitcvs.dbdriver',
	since SQLite has no concept of database users and/or passwords.
	'gitcvs.dbuser' supports variable substitution (see
	linkgit:git-cvsserver[1] for details).

gitcvs.dbTableNamePrefix::
	Database table name prefix.  Prepended to the names of any
	database tables used, allowing a single database to be used
	for several repositories.  Supports variable substitution (see
	linkgit:git-cvsserver[1] for details).  Any non-alphabetic
	characters will be replaced with underscores.

All gitcvs variables except for 'gitcvs.usecrlfattr' and
'gitcvs.allbinary' can also be specified as
'gitcvs.<access_method>.<varname>' (where 'access_method'
is one of "ext" and "pserver") to make them apply only for the given
access method.

grep.lineNumber::
	If set to true, enable '-n' option by default.

grep.extendedRegexp::
	If set to true, enable '--extended-regexp' option by default.

gui.commitmsgwidth::
	Defines how wide the commit message window is in the
	linkgit:git-gui[1]. "75" is the default.

gui.diffcontext::
	Specifies how many context lines should be used in calls to diff
	made by the linkgit:git-gui[1]. The default is "5".

gui.encoding::
	Specifies the default encoding to use for displaying of
	file contents in linkgit:git-gui[1] and linkgit:gitk[1].
	It can be overridden by setting the 'encoding' attribute
	for relevant files (see linkgit:gitattributes[5]).
	If this option is not set, the tools default to the
	locale encoding.

gui.matchtrackingbranch::
	Determines if new branches created with linkgit:git-gui[1] should
	default to tracking remote branches with matching names or
	not. Default: "false".

gui.newbranchtemplate::
	Is used as suggested name when creating new branches using the
	linkgit:git-gui[1].

gui.pruneduringfetch::
	"true" if linkgit:git-gui[1] should prune remote-tracking branches when
	performing a fetch. The default value is "false".

gui.trustmtime::
	Determines if linkgit:git-gui[1] should trust the file modification
	timestamp or not. By default the timestamps are not trusted.

gui.spellingdictionary::
	Specifies the dictionary used for spell checking commit messages in
	the linkgit:git-gui[1]. When set to "none" spell checking is turned
	off.

gui.fastcopyblame::
	If true, 'git gui blame' uses `-C` instead of `-C -C` for original
	location detection. It makes blame significantly faster on huge
	repositories at the expense of less thorough copy detection.

gui.copyblamethreshold::
	Specifies the threshold to use in 'git gui blame' original location
	detection, measured in alphanumeric characters. See the
	linkgit:git-blame[1] manual for more information on copy detection.

gui.blamehistoryctx::
	Specifies the radius of history context in days to show in
	linkgit:gitk[1] for the selected commit, when the `Show History
	Context` menu item is invoked from 'git gui blame'. If this
	variable is set to zero, the whole history is shown.

guitool.<name>.cmd::
	Specifies the shell command line to execute when the corresponding item
	of the linkgit:git-gui[1] `Tools` menu is invoked. This option is
	mandatory for every tool. The command is executed from the root of
	the working directory, and in the environment it receives the name of
	the tool as 'GIT_GUITOOL', the name of the currently selected file as
	'FILENAME', and the name of the current branch as 'CUR_BRANCH' (if
	the head is detached, 'CUR_BRANCH' is empty).

guitool.<name>.needsfile::
	Run the tool only if a diff is selected in the GUI. It guarantees
	that 'FILENAME' is not empty.

guitool.<name>.noconsole::
	Run the command silently, without creating a window to display its
	output.

guitool.<name>.norescan::
	Don't rescan the working directory for changes after the tool
	finishes execution.

guitool.<name>.confirm::
	Show a confirmation dialog before actually running the tool.

guitool.<name>.argprompt::
	Request a string argument from the user, and pass it to the tool
	through the 'ARGS' environment variable. Since requesting an
	argument implies confirmation, the 'confirm' option has no effect
	if this is enabled. If the option is set to 'true', 'yes', or '1',
	the dialog uses a built-in generic prompt; otherwise the exact
	value of the variable is used.

guitool.<name>.revprompt::
	Request a single valid revision from the user, and set the
	'REVISION' environment variable. In other aspects this option
	is similar to 'argprompt', and can be used together with it.

guitool.<name>.revunmerged::
	Show only unmerged branches in the 'revprompt' subdialog.
	This is useful for tools similar to merge or rebase, but not
	for things like checkout or reset.

guitool.<name>.title::
	Specifies the title to use for the prompt dialog. The default
	is the tool name.

guitool.<name>.prompt::
	Specifies the general prompt string to display at the top of
	the dialog, before subsections for 'argprompt' and 'revprompt'.
	The default value includes the actual command.

help.browser::
	Specify the browser that will be used to display help in the
	'web' format. See linkgit:git-help[1].

help.format::
	Override the default help format used by linkgit:git-help[1].
	Values 'man', 'info', 'web' and 'html' are supported. 'man' is
	the default. 'web' and 'html' are the same.

help.autocorrect::
	Automatically correct and execute mistyped commands after
	waiting for the given number of deciseconds (0.1 sec). If more
	than one command can be deduced from the entered text, nothing
	will be executed.  If the value of this option is negative,
	the corrected command will be executed immediately. If the
	value is 0 - the command will be just shown but not executed.
	This is the default.

http.proxy::
	Override the HTTP proxy, normally configured using the 'http_proxy'
	environment variable (see linkgit:curl[1]).  This can be overridden
	on a per-remote basis; see remote.<name>.proxy

http.cookiefile::
	File containing previously stored cookie lines which should be used
	in the git http session, if they match the server. The file format
	of the file to read cookies from should be plain HTTP headers or
	the Netscape/Mozilla cookie file format (see linkgit:curl[1]).
	NOTE that the file specified with http.cookiefile is only used as
	input. No cookies will be stored in the file.

http.sslVerify::
	Whether to verify the SSL certificate when fetching or pushing
	over HTTPS. Can be overridden by the 'GIT_SSL_NO_VERIFY' environment
	variable.

http.sslCert::
	File containing the SSL certificate when fetching or pushing
	over HTTPS. Can be overridden by the 'GIT_SSL_CERT' environment
	variable.

http.sslKey::
	File containing the SSL private key when fetching or pushing
	over HTTPS. Can be overridden by the 'GIT_SSL_KEY' environment
	variable.

http.sslCertPasswordProtected::
	Enable git's password prompt for the SSL certificate.  Otherwise
	OpenSSL will prompt the user, possibly many times, if the
	certificate or private key is encrypted.  Can be overridden by the
	'GIT_SSL_CERT_PASSWORD_PROTECTED' environment variable.

http.sslCAInfo::
	File containing the certificates to verify the peer with when
	fetching or pushing over HTTPS. Can be overridden by the
	'GIT_SSL_CAINFO' environment variable.

http.sslCAPath::
	Path containing files with the CA certificates to verify the peer
	with when fetching or pushing over HTTPS. Can be overridden
	by the 'GIT_SSL_CAPATH' environment variable.

http.maxRequests::
	How many HTTP requests to launch in parallel. Can be overridden
	by the 'GIT_HTTP_MAX_REQUESTS' environment variable. Default is 5.

http.minSessions::
	The number of curl sessions (counted across slots) to be kept across
	requests. They will not be ended with curl_easy_cleanup() until
	http_cleanup() is invoked. If USE_CURL_MULTI is not defined, this
	value will be capped at 1. Defaults to 1.

http.postBuffer::
	Maximum size in bytes of the buffer used by smart HTTP
	transports when POSTing data to the remote system.
	For requests larger than this buffer size, HTTP/1.1 and
	Transfer-Encoding: chunked is used to avoid creating a
	massive pack file locally.  Default is 1 MiB, which is
	sufficient for most requests.

http.lowSpeedLimit, http.lowSpeedTime::
	If the HTTP transfer speed is less than 'http.lowSpeedLimit'
	for longer than 'http.lowSpeedTime' seconds, the transfer is aborted.
	Can be overridden by the 'GIT_HTTP_LOW_SPEED_LIMIT' and
	'GIT_HTTP_LOW_SPEED_TIME' environment variables.

http.noEPSV::
	A boolean which disables using of EPSV ftp command by curl.
	This can helpful with some "poor" ftp servers which don't
	support EPSV mode. Can be overridden by the 'GIT_CURL_FTP_NO_EPSV'
	environment variable. Default is false (curl will use EPSV).

http.useragent::
	The HTTP USER_AGENT string presented to an HTTP server.  The default
	value represents the version of the client git such as git/1.7.1.
	This option allows you to override this value to a more common value
	such as Mozilla/4.0.  This may be necessary, for instance, if
	connecting through a firewall that restricts HTTP connections to a set
	of common USER_AGENT strings (but not including those like git/1.7.1).
	Can be overridden by the 'GIT_HTTP_USER_AGENT' environment variable.

i18n.commitEncoding::
	Character encoding the commit messages are stored in; git itself
	does not care per se, but this information is necessary e.g. when
	importing commits from emails or in the gitk graphical history
	browser (and possibly at other places in the future or in other
	porcelains). See e.g. linkgit:git-mailinfo[1]. Defaults to 'utf-8'.

i18n.logOutputEncoding::
	Character encoding the commit messages are converted to when
	running 'git log' and friends.

imap::
	The configuration variables in the 'imap' section are described
	in linkgit:git-imap-send[1].

init.templatedir::
	Specify the directory from which templates will be copied.
	(See the "TEMPLATE DIRECTORY" section of linkgit:git-init[1].)

instaweb.browser::
	Specify the program that will be used to browse your working
	repository in gitweb. See linkgit:git-instaweb[1].

instaweb.httpd::
	The HTTP daemon command-line to start gitweb on your working
	repository. See linkgit:git-instaweb[1].

instaweb.local::
	If true the web server started by linkgit:git-instaweb[1] will
	be bound to the local IP (127.0.0.1).

instaweb.modulepath::
	The default module path for linkgit:git-instaweb[1] to use
	instead of /usr/lib/apache2/modules.  Only used if httpd
	is Apache.

instaweb.port::
	The port number to bind the gitweb httpd to. See
	linkgit:git-instaweb[1].

interactive.singlekey::
	In interactive commands, allow the user to provide one-letter
	input with a single key (i.e., without hitting enter).
	Currently this is used by the `\--patch` mode of
	linkgit:git-add[1], linkgit:git-checkout[1], linkgit:git-commit[1],
	linkgit:git-reset[1], and linkgit:git-stash[1]. Note that this
	setting is silently ignored if portable keystroke input
	is not available.

log.abbrevCommit::
	If true, makes linkgit:git-log[1], linkgit:git-show[1], and
	linkgit:git-whatchanged[1] assume `\--abbrev-commit`. You may
	override this option with `\--no-abbrev-commit`.

log.date::
	Set the default date-time mode for the 'log' command.
	Setting a value for log.date is similar to using 'git log''s
	`\--date` option.  Possible values are `relative`, `local`,
	`default`, `iso`, `rfc`, and `short`; see linkgit:git-log[1]
	for details.

log.decorate::
	Print out the ref names of any commits that are shown by the log
	command. If 'short' is specified, the ref name prefixes 'refs/heads/',
	'refs/tags/' and 'refs/remotes/' will not be printed. If 'full' is
	specified, the full ref name (including prefix) will be printed.
	This is the same as the log commands '--decorate' option.

log.showroot::
	If true, the initial commit will be shown as a big creation event.
	This is equivalent to a diff against an empty tree.
	Tools like linkgit:git-log[1] or linkgit:git-whatchanged[1], which
	normally hide the root commit will now show it. True by default.

mailmap.file::
	The location of an augmenting mailmap file. The default
	mailmap, located in the root of the repository, is loaded
	first, then the mailmap file pointed to by this variable.
	The location of the mailmap file may be in a repository
	subdirectory, or somewhere outside of the repository itself.
	See linkgit:git-shortlog[1] and linkgit:git-blame[1].

man.viewer::
	Specify the programs that may be used to display help in the
	'man' format. See linkgit:git-help[1].

man.<tool>.cmd::
	Specify the command to invoke the specified man viewer. The
	specified command is evaluated in shell with the man page
	passed as argument. (See linkgit:git-help[1].)

man.<tool>.path::
	Override the path for the given tool that may be used to
	display help in the 'man' format. See linkgit:git-help[1].

include::merge-config.txt[]

mergetool.<tool>.path::
	Override the path for the given tool.  This is useful in case
	your tool is not in the PATH.

mergetool.<tool>.cmd::
	Specify the command to invoke the specified merge tool.  The
	specified command is evaluated in shell with the following
	variables available: 'BASE' is the name of a temporary file
	containing the common base of the files to be merged, if available;
	'LOCAL' is the name of a temporary file containing the contents of
	the file on the current branch; 'REMOTE' is the name of a temporary
	file containing the contents of the file from the branch being
	merged; 'MERGED' contains the name of the file to which the merge
	tool should write the results of a successful merge.

mergetool.<tool>.trustExitCode::
	For a custom merge command, specify whether the exit code of
	the merge command can be used to determine whether the merge was
	successful.  If this is not set to true then the merge target file
	timestamp is checked and the merge assumed to have been successful
	if the file has been updated, otherwise the user is prompted to
	indicate the success of the merge.

mergetool.keepBackup::
	After performing a merge, the original file with conflict markers
	can be saved as a file with a `.orig` extension.  If this variable
	is set to `false` then this file is not preserved.  Defaults to
	`true` (i.e. keep the backup files).

mergetool.keepTemporaries::
	When invoking a custom merge tool, git uses a set of temporary
	files to pass to the tool. If the tool returns an error and this
	variable is set to `true`, then these temporary files will be
	preserved, otherwise they will be removed after the tool has
	exited. Defaults to `false`.

mergetool.prompt::
	Prompt before each invocation of the merge resolution program.

notes.displayRef::
	The (fully qualified) refname from which to show notes when
	showing commit messages.  The value of this variable can be set
	to a glob, in which case notes from all matching refs will be
	shown.  You may also specify this configuration variable
	several times.  A warning will be issued for refs that do not
	exist, but a glob that does not match any refs is silently
	ignored.
+
This setting can be overridden with the `GIT_NOTES_DISPLAY_REF`
environment variable, which must be a colon separated list of refs or
globs.
+
The effective value of "core.notesRef" (possibly overridden by
GIT_NOTES_REF) is also implicitly added to the list of refs to be
displayed.

notes.rewrite.<command>::
	When rewriting commits with <command> (currently `amend` or
	`rebase`) and this variable is set to `true`, git
	automatically copies your notes from the original to the
	rewritten commit.  Defaults to `true`, but see
	"notes.rewriteRef" below.

notes.rewriteMode::
	When copying notes during a rewrite (see the
	"notes.rewrite.<command>" option), determines what to do if
	the target commit already has a note.  Must be one of
	`overwrite`, `concatenate`, or `ignore`.  Defaults to
	`concatenate`.
+
This setting can be overridden with the `GIT_NOTES_REWRITE_MODE`
environment variable.

notes.rewriteRef::
	When copying notes during a rewrite, specifies the (fully
	qualified) ref whose notes should be copied.  The ref may be a
	glob, in which case notes in all matching refs will be copied.
	You may also specify this configuration several times.
+
Does not have a default value; you must configure this variable to
enable note rewriting.
+
This setting can be overridden with the `GIT_NOTES_REWRITE_REF`
environment variable, which must be a colon separated list of refs or
globs.

pack.window::
	The size of the window used by linkgit:git-pack-objects[1] when no
	window size is given on the command line. Defaults to 10.

pack.depth::
	The maximum delta depth used by linkgit:git-pack-objects[1] when no
	maximum depth is given on the command line. Defaults to 50.

pack.windowMemory::
	The window memory size limit used by linkgit:git-pack-objects[1]
	when no limit is given on the command line.  The value can be
	suffixed with "k", "m", or "g".  Defaults to 0, meaning no
	limit.

pack.compression::
	An integer -1..9, indicating the compression level for objects
	in a pack file. -1 is the zlib default. 0 means no
	compression, and 1..9 are various speed/size tradeoffs, 9 being
	slowest.  If not set,  defaults to core.compression.  If that is
	not set,  defaults to -1, the zlib default, which is "a default
	compromise between speed and compression (currently equivalent
	to level 6)."
+
Note that changing the compression level will not automatically recompress
all existing objects. You can force recompression by passing the -F option
to linkgit:git-repack[1].

pack.deltaCacheSize::
	The maximum memory in bytes used for caching deltas in
	linkgit:git-pack-objects[1] before writing them out to a pack.
	This cache is used to speed up the writing object phase by not
	having to recompute the final delta result once the best match
	for all objects is found.  Repacking large repositories on machines
	which are tight with memory might be badly impacted by this though,
	especially if this cache pushes the system into swapping.
	A value of 0 means no limit. The smallest size of 1 byte may be
	used to virtually disable this cache. Defaults to 256 MiB.

pack.deltaCacheLimit::
	The maximum size of a delta, that is cached in
	linkgit:git-pack-objects[1]. This cache is used to speed up the
	writing object phase by not having to recompute the final delta
	result once the best match for all objects is found. Defaults to 1000.

pack.threads::
	Specifies the number of threads to spawn when searching for best
	delta matches.  This requires that linkgit:git-pack-objects[1]
	be compiled with pthreads otherwise this option is ignored with a
	warning. This is meant to reduce packing time on multiprocessor
	machines. The required amount of memory for the delta search window
	is however multiplied by the number of threads.
	Specifying 0 will cause git to auto-detect the number of CPU's
	and set the number of threads accordingly.

pack.indexVersion::
	Specify the default pack index version.  Valid values are 1 for
	legacy pack index used by Git versions prior to 1.5.2, and 2 for
	the new pack index with capabilities for packs larger than 4 GB
	as well as proper protection against the repacking of corrupted
	packs.  Version 2 is the default.  Note that version 2 is enforced
	and this config option ignored whenever the corresponding pack is
	larger than 2 GB.
+
If you have an old git that does not understand the version 2 `{asterisk}.idx` file,
cloning or fetching over a non native protocol (e.g. "http" and "rsync")
that will copy both `{asterisk}.pack` file and corresponding `{asterisk}.idx` file from the
other side may give you a repository that cannot be accessed with your
older version of git. If the `{asterisk}.pack` file is smaller than 2 GB, however,
you can use linkgit:git-index-pack[1] on the *.pack file to regenerate
the `{asterisk}.idx` file.

pack.packSizeLimit::
	The maximum size of a pack.  This setting only affects
	packing to a file when repacking, i.e. the git:// protocol
	is unaffected.  It can be overridden by the `\--max-pack-size`
	option of linkgit:git-repack[1]. The minimum size allowed is
	limited to 1 MiB. The default is unlimited.
	Common unit suffixes of 'k', 'm', or 'g' are
	supported.

pager.<cmd>::
	If the value is boolean, turns on or off pagination of the
	output of a particular git subcommand when writing to a tty.
	Otherwise, turns on pagination for the subcommand using the
	pager specified by the value of `pager.<cmd>`.  If `\--paginate`
	or `\--no-pager` is specified on the command line, it takes
	precedence over this option.  To disable pagination for all
	commands, set `core.pager` or `GIT_PAGER` to `cat`.

pretty.<name>::
	Alias for a --pretty= format string, as specified in
	linkgit:git-log[1]. Any aliases defined here can be used just
	as the built-in pretty formats could. For example,
	running `git config pretty.changelog "format:{asterisk} %H %s"`
	would cause the invocation `git log --pretty=changelog`
	to be equivalent to running `git log "--pretty=format:{asterisk} %H %s"`.
	Note that an alias with the same name as a built-in format
	will be silently ignored.

pull.octopus::
	The default merge strategy to use when pulling multiple branches
	at once.

pull.twohead::
	The default merge strategy to use when pulling a single branch.

push.default::
	Defines the action git push should take if no refspec is given
	on the command line, no refspec is configured in the remote, and
	no refspec is implied by any of the options given on the command
	line. Possible values are:
+
* `nothing` - do not push anything.
* `matching` - push all matching branches.
  All branches having the same name in both ends are considered to be
  matching. This is the default.
* `upstream` - push the current branch to its upstream branch.
* `tracking` - deprecated synonym for `upstream`.
* `current` - push the current branch to a branch of the same name.

rebase.stat::
	Whether to show a diffstat of what changed upstream since the last
	rebase. False by default.

rebase.autosquash::
	If set to true enable '--autosquash' option by default.

receive.autogc::
	By default, git-receive-pack will run "git-gc --auto" after
	receiving data from git-push and updating refs.  You can stop
	it by setting this variable to false.

receive.fsckObjects::
	If it is set to true, git-receive-pack will check all received
	objects. It will abort in the case of a malformed object or a
	broken link. The result of an abort are only dangling objects.
	Defaults to false. If not set, the value of `transfer.fsckObjects`
	is used instead.

receive.unpackLimit::
	If the number of objects received in a push is below this
	limit then the objects will be unpacked into loose object
	files. However if the number of received objects equals or
	exceeds this limit then the received pack will be stored as
	a pack, after adding any missing delta bases.  Storing the
	pack from a push can make the push operation complete faster,
	especially on slow filesystems.  If not set, the value of
	`transfer.unpackLimit` is used instead.

receive.denyDeletes::
	If set to true, git-receive-pack will deny a ref update that deletes
	the ref. Use this to prevent such a ref deletion via a push.

receive.denyDeleteCurrent::
	If set to true, git-receive-pack will deny a ref update that
	deletes the currently checked out branch of a non-bare repository.

receive.denyCurrentBranch::
	If set to true or "refuse", git-receive-pack will deny a ref update
	to the currently checked out branch of a non-bare repository.
	Such a push is potentially dangerous because it brings the HEAD
	out of sync with the index and working tree. If set to "warn",
	print a warning of such a push to stderr, but allow the push to
	proceed. If set to false or "ignore", allow such pushes with no
	message. Defaults to "refuse".

receive.denyNonFastForwards::
	If set to true, git-receive-pack will deny a ref update which is
	not a fast-forward. Use this to prevent such an update via a push,
	even if that push is forced. This configuration variable is
	set when initializing a shared repository.

receive.updateserverinfo::
	If set to true, git-receive-pack will run git-update-server-info
	after receiving data from git-push and updating refs.

remote.<name>.url::
	The URL of a remote repository.  See linkgit:git-fetch[1] or
	linkgit:git-push[1].

remote.<name>.pushurl::
	The push URL of a remote repository.  See linkgit:git-push[1].

remote.<name>.proxy::
	For remotes that require curl (http, https and ftp), the URL to
	the proxy to use for that remote.  Set to the empty string to
	disable proxying for that remote.

remote.<name>.fetch::
	The default set of "refspec" for linkgit:git-fetch[1]. See
	linkgit:git-fetch[1].

remote.<name>.push::
	The default set of "refspec" for linkgit:git-push[1]. See
	linkgit:git-push[1].

remote.<name>.mirror::
	If true, pushing to this remote will automatically behave
	as if the `\--mirror` option was given on the command line.

remote.<name>.skipDefaultUpdate::
	If true, this remote will be skipped by default when updating
	using linkgit:git-fetch[1] or the `update` subcommand of
	linkgit:git-remote[1].

remote.<name>.skipFetchAll::
	If true, this remote will be skipped by default when updating
	using linkgit:git-fetch[1] or the `update` subcommand of
	linkgit:git-remote[1].

remote.<name>.receivepack::
	The default program to execute on the remote side when pushing.  See
	option \--receive-pack of linkgit:git-push[1].

remote.<name>.uploadpack::
	The default program to execute on the remote side when fetching.  See
	option \--upload-pack of linkgit:git-fetch-pack[1].

remote.<name>.tagopt::
	Setting this value to \--no-tags disables automatic tag following when
	fetching from remote <name>. Setting it to \--tags will fetch every
	tag from remote <name>, even if they are not reachable from remote
	branch heads. Passing these flags directly to linkgit:git-fetch[1] can
	override this setting. See options \--tags and \--no-tags of
	linkgit:git-fetch[1].

remote.<name>.vcs::
	Setting this to a value <vcs> will cause git to interact with
	the remote with the git-remote-<vcs> helper.

remotes.<group>::
	The list of remotes which are fetched by "git remote update
	<group>".  See linkgit:git-remote[1].

repack.usedeltabaseoffset::
	By default, linkgit:git-repack[1] creates packs that use
	delta-base offset. If you need to share your repository with
	git older than version 1.4.4, either directly or via a dumb
	protocol such as http, then you need to set this option to
	"false" and repack. Access from old git versions over the
	native protocol are unaffected by this option.

rerere.autoupdate::
	When set to true, `git-rerere` updates the index with the
	resulting contents after it cleanly resolves conflicts using
	previously recorded resolution.  Defaults to false.

rerere.enabled::
	Activate recording of resolved conflicts, so that identical
	conflict hunks can be resolved automatically, should they
	be encountered again.  linkgit:git-rerere[1] command is by
	default enabled if you create `rr-cache` directory under
	`$GIT_DIR`, but can be disabled by setting this option to false.

sendemail.identity::
	A configuration identity. When given, causes values in the
	'sendemail.<identity>' subsection to take precedence over
	values in the 'sendemail' section. The default identity is
	the value of 'sendemail.identity'.

sendemail.smtpencryption::
	See linkgit:git-send-email[1] for description.  Note that this
	setting is not subject to the 'identity' mechanism.

sendemail.smtpssl::
	Deprecated alias for 'sendemail.smtpencryption = ssl'.

sendemail.<identity>.*::
	Identity-specific versions of the 'sendemail.*' parameters
	found below, taking precedence over those when the this
	identity is selected, through command-line or
	'sendemail.identity'.

sendemail.aliasesfile::
sendemail.aliasfiletype::
sendemail.bcc::
sendemail.cc::
sendemail.cccmd::
sendemail.chainreplyto::
sendemail.confirm::
sendemail.envelopesender::
sendemail.from::
sendemail.multiedit::
sendemail.signedoffbycc::
sendemail.smtppass::
sendemail.suppresscc::
sendemail.suppressfrom::
sendemail.to::
sendemail.smtpdomain::
sendemail.smtpserver::
sendemail.smtpserverport::
sendemail.smtpserveroption::
sendemail.smtpuser::
sendemail.thread::
sendemail.validate::
	See linkgit:git-send-email[1] for description.

sendemail.signedoffcc::
	Deprecated alias for 'sendemail.signedoffbycc'.

showbranch.default::
	The default set of branches for linkgit:git-show-branch[1].
	See linkgit:git-show-branch[1].

status.relativePaths::
	By default, linkgit:git-status[1] shows paths relative to the
	current directory. Setting this variable to `false` shows paths
	relative to the repository root (this was the default for git
	prior to v1.5.4).

status.showUntrackedFiles::
	By default, linkgit:git-status[1] and linkgit:git-commit[1] show
	files which are not currently tracked by Git. Directories which
	contain only untracked files, are shown with the directory name
	only. Showing untracked files means that Git needs to lstat() all
	all the files in the whole repository, which might be slow on some
	systems. So, this variable controls how the commands displays
	the untracked files. Possible values are:
+
--
* `no` - Show no untracked files.
* `normal` - Show untracked files and directories.
* `all` - Show also individual files in untracked directories.
--
+
If this variable is not specified, it defaults to 'normal'.
This variable can be overridden with the -u|--untracked-files option
of linkgit:git-status[1] and linkgit:git-commit[1].

status.submodulesummary::
	Defaults to false.
	If this is set to a non zero number or true (identical to -1 or an
	unlimited number), the submodule summary will be enabled and a
	summary of commits for modified submodules will be shown (see
	--summary-limit option of linkgit:git-submodule[1]).

submodule.<name>.path::
submodule.<name>.url::
submodule.<name>.update::
	The path within this project, URL, and the updating strategy
	for a submodule.  These variables are initially populated
	by 'git submodule init'; edit them to override the
	URL and other values found in the `.gitmodules` file.  See
	linkgit:git-submodule[1] and linkgit:gitmodules[5] for details.

submodule.<name>.fetchRecurseSubmodules::
	This option can be used to control recursive fetching of this
	submodule. It can be overridden by using the --[no-]recurse-submodules
	command line option to "git fetch" and "git pull".
	This setting will override that from in the linkgit:gitmodules[5]
	file.

submodule.<name>.ignore::
	Defines under what circumstances "git status" and the diff family show
	a submodule as modified. When set to "all", it will never be considered
	modified, "dirty" will ignore all changes to the submodules work tree and
	takes only differences between the HEAD of the submodule and the commit
	recorded in the superproject into account. "untracked" will additionally
	let submodules with modified tracked files in their work tree show up.
	Using "none" (the default when this option is not set) also shows
	submodules that have untracked files in their work tree as changed.
	This setting overrides any setting made in .gitmodules for this submodule,
	both settings can be overridden on the command line by using the
	"--ignore-submodules" option.

tar.umask::
	This variable can be used to restrict the permission bits of
	tar archive entries.  The default is 0002, which turns off the
	world write bit.  The special value "user" indicates that the
	archiving user's umask will be used instead.  See umask(2) and
	linkgit:git-archive[1].

transfer.fsckObjects::
	When `fetch.fsckObjects` or `receive.fsckObjects` are
	not set, the value of this variable is used instead.
	Defaults to false.

transfer.unpackLimit::
	When `fetch.unpackLimit` or `receive.unpackLimit` are
	not set, the value of this variable is used instead.
	The default value is 100.

url.<base>.insteadOf::
	Any URL that starts with this value will be rewritten to
	start, instead, with <base>. In cases where some site serves a
	large number of repositories, and serves them with multiple
	access methods, and some users need to use different access
	methods, this feature allows people to specify any of the
	equivalent URLs and have git automatically rewrite the URL to
	the best alternative for the particular user, even for a
	never-before-seen repository on the site.  When more than one
	insteadOf strings match a given URL, the longest match is used.

url.<base>.pushInsteadOf::
	Any URL that starts with this value will not be pushed to;
	instead, it will be rewritten to start with <base>, and the
	resulting URL will be pushed to. In cases where some site serves
	a large number of repositories, and serves them with multiple
	access methods, some of which do not allow push, this feature
	allows people to specify a pull-only URL and have git
	automatically use an appropriate URL to push, even for a
	never-before-seen repository on the site.  When more than one
	pushInsteadOf strings match a given URL, the longest match is
	used.  If a remote has an explicit pushurl, git will ignore this
	setting for that remote.

user.email::
	Your email address to be recorded in any newly created commits.
	Can be overridden by the 'GIT_AUTHOR_EMAIL', 'GIT_COMMITTER_EMAIL', and
	'EMAIL' environment variables.  See linkgit:git-commit-tree[1].

user.name::
	Your full name to be recorded in any newly created commits.
	Can be overridden by the 'GIT_AUTHOR_NAME' and 'GIT_COMMITTER_NAME'
	environment variables.  See linkgit:git-commit-tree[1].

user.signingkey::
	If linkgit:git-tag[1] is not selecting the key you want it to
	automatically when creating a signed tag, you can override the
	default selection with this variable.  This option is passed
	unchanged to gpg's --local-user parameter, so you may specify a key
	using any method that gpg supports.

web.browser::
	Specify a web browser that may be used by some commands.
	Currently only linkgit:git-instaweb[1] and linkgit:git-help[1]
	may use it.<|MERGE_RESOLUTION|>--- conflicted
+++ resolved
@@ -848,7 +848,6 @@
 	sequences that match the regular expression are "words", all other
 	characters are *ignorable* whitespace.
 
-<<<<<<< HEAD
 fetch.recurseSubmodules::
 	This option can be either set to a boolean value or to 'on-demand'.
 	Setting it to a boolean changes the behavior of fetch and pull to
@@ -857,14 +856,13 @@
 	value), fetch and pull will only recurse into a populated submodule
 	when its superproject retrieves a commit that updates the submodule's
 	reference.
-=======
+
 fetch.fsckObjects::
 	If it is set to true, git-fetch-pack will check all fetched
 	objects. It will abort in the case of a malformed object or a
 	broken link. The result of an abort are only dangling objects.
 	Defaults to false. If not set, the value of `transfer.fsckObjects`
 	is used instead.
->>>>>>> b10a5358
 
 fetch.unpackLimit::
 	If the number of objects fetched over the git native
