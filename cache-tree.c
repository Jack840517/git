--- conflicted
+++ resolved
@@ -550,28 +550,15 @@
 		struct cache_tree_sub *sub;
 
 		slash = strchrnul(path, '/');
-<<<<<<< HEAD
 		/*
 		 * Between path and slash is the name of the subtree
 		 * to look for.
-=======
-		/* between path and slash is the name of the
-		 * subtree to look for.
->>>>>>> 2c5495f7
 		 */
 		sub = find_subtree(it, path, slash - path, 0);
 		if (!sub)
 			return NULL;
 		it = sub->cache_tree;
-<<<<<<< HEAD
-
-=======
-		if (*slash)
-			while (*slash && *slash == '/')
-				slash++;
-		if (!*slash)
-			return it; /* prefix ended with slashes */
->>>>>>> 2c5495f7
+
 		path = slash;
 		while (*path == '/')
 			path++;
