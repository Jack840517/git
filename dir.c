/*
 * This handles recursive filename detection with exclude
 * files, index knowledge etc..
 *
 * See Documentation/technical/api-directory-listing.txt
 *
 * Copyright (C) Linus Torvalds, 2005-2006
 *		 Junio Hamano, 2005-2006
 */
#define NO_THE_INDEX_COMPATIBILITY_MACROS
#include "cache.h"
#include "dir.h"
#include "attr.h"
#include "refs.h"
#include "wildmatch.h"
#include "pathspec.h"
#include "utf8.h"
#include "varint.h"
#include "ewah/ewok.h"

/*
 * Tells read_directory_recursive how a file or directory should be treated.
 * Values are ordered by significance, e.g. if a directory contains both
 * excluded and untracked files, it is listed as untracked because
 * path_untracked > path_excluded.
 */
enum path_treatment {
	path_none = 0,
	path_recurse,
	path_excluded,
	path_untracked
};

/*
 * Support data structure for our opendir/readdir/closedir wrappers
 */
struct cached_dir {
	DIR *fdir;
	struct untracked_cache_dir *untracked;
	int nr_files;
	int nr_dirs;

	struct dirent *de;
	const char *file;
	struct untracked_cache_dir *ucd;
};

static enum path_treatment read_directory_recursive(struct dir_struct *dir,
	struct index_state *istate, const char *path, int len,
	struct untracked_cache_dir *untracked,
	int check_only, const struct pathspec *pathspec);
static int get_dtype(struct dirent *de, struct index_state *istate,
		     const char *path, int len);

int fspathcmp(const char *a, const char *b)
{
	return ignore_case ? strcasecmp(a, b) : strcmp(a, b);
}

int fspathncmp(const char *a, const char *b, size_t count)
{
	return ignore_case ? strncasecmp(a, b, count) : strncmp(a, b, count);
}

int git_fnmatch(const struct pathspec_item *item,
		const char *pattern, const char *string,
		int prefix)
{
	if (prefix > 0) {
		if (ps_strncmp(item, pattern, string, prefix))
			return WM_NOMATCH;
		pattern += prefix;
		string += prefix;
	}
	if (item->flags & PATHSPEC_ONESTAR) {
		int pattern_len = strlen(++pattern);
		int string_len = strlen(string);
		return string_len < pattern_len ||
			ps_strcmp(item, pattern,
				  string + string_len - pattern_len);
	}
	if (item->magic & PATHSPEC_GLOB)
		return wildmatch(pattern, string,
				 WM_PATHNAME |
				 (item->magic & PATHSPEC_ICASE ? WM_CASEFOLD : 0),
				 NULL);
	else
		/* wildmatch has not learned no FNM_PATHNAME mode yet */
		return wildmatch(pattern, string,
				 item->magic & PATHSPEC_ICASE ? WM_CASEFOLD : 0,
				 NULL);
}

static int fnmatch_icase_mem(const char *pattern, int patternlen,
			     const char *string, int stringlen,
			     int flags)
{
	int match_status;
	struct strbuf pat_buf = STRBUF_INIT;
	struct strbuf str_buf = STRBUF_INIT;
	const char *use_pat = pattern;
	const char *use_str = string;

	if (pattern[patternlen]) {
		strbuf_add(&pat_buf, pattern, patternlen);
		use_pat = pat_buf.buf;
	}
	if (string[stringlen]) {
		strbuf_add(&str_buf, string, stringlen);
		use_str = str_buf.buf;
	}

	if (ignore_case)
		flags |= WM_CASEFOLD;
	match_status = wildmatch(use_pat, use_str, flags, NULL);

	strbuf_release(&pat_buf);
	strbuf_release(&str_buf);

	return match_status;
}

static size_t common_prefix_len(const struct pathspec *pathspec)
{
	int n;
	size_t max = 0;

	/*
	 * ":(icase)path" is treated as a pathspec full of
	 * wildcard. In other words, only prefix is considered common
	 * prefix. If the pathspec is abc/foo abc/bar, running in
	 * subdir xyz, the common prefix is still xyz, not xuz/abc as
	 * in non-:(icase).
	 */
	GUARD_PATHSPEC(pathspec,
		       PATHSPEC_FROMTOP |
		       PATHSPEC_MAXDEPTH |
		       PATHSPEC_LITERAL |
		       PATHSPEC_GLOB |
		       PATHSPEC_ICASE |
		       PATHSPEC_EXCLUDE |
		       PATHSPEC_ATTR);

	for (n = 0; n < pathspec->nr; n++) {
		size_t i = 0, len = 0, item_len;
		if (pathspec->items[n].magic & PATHSPEC_EXCLUDE)
			continue;
		if (pathspec->items[n].magic & PATHSPEC_ICASE)
			item_len = pathspec->items[n].prefix;
		else
			item_len = pathspec->items[n].nowildcard_len;
		while (i < item_len && (n == 0 || i < max)) {
			char c = pathspec->items[n].match[i];
			if (c != pathspec->items[0].match[i])
				break;
			if (c == '/')
				len = i + 1;
			i++;
		}
		if (n == 0 || len < max) {
			max = len;
			if (!max)
				break;
		}
	}
	return max;
}

/*
 * Returns a copy of the longest leading path common among all
 * pathspecs.
 */
char *common_prefix(const struct pathspec *pathspec)
{
	unsigned long len = common_prefix_len(pathspec);

	return len ? xmemdupz(pathspec->items[0].match, len) : NULL;
}

int fill_directory(struct dir_struct *dir,
		   struct index_state *istate,
		   const struct pathspec *pathspec)
{
	const char *prefix;
	size_t prefix_len;

	/*
	 * Calculate common prefix for the pathspec, and
	 * use that to optimize the directory walk
	 */
	prefix_len = common_prefix_len(pathspec);
	prefix = prefix_len ? pathspec->items[0].match : "";

	/* Read the directory and prune it */
	read_directory(dir, istate, prefix, prefix_len, pathspec);

	return prefix_len;
}

int within_depth(const char *name, int namelen,
			int depth, int max_depth)
{
	const char *cp = name, *cpe = name + namelen;

	while (cp < cpe) {
		if (*cp++ != '/')
			continue;
		depth++;
		if (depth > max_depth)
			return 0;
	}
	return 1;
}

#define DO_MATCH_EXCLUDE   (1<<0)
#define DO_MATCH_DIRECTORY (1<<1)
#define DO_MATCH_SUBMODULE (1<<2)

static int match_attrs(const char *name, int namelen,
		       const struct pathspec_item *item)
{
	int i;

	git_check_attr(name, item->attr_check);
	for (i = 0; i < item->attr_match_nr; i++) {
		const char *value;
		int matched;
		enum attr_match_mode match_mode;

		value = item->attr_check->items[i].value;
		match_mode = item->attr_match[i].match_mode;

		if (ATTR_TRUE(value))
			matched = (match_mode == MATCH_SET);
		else if (ATTR_FALSE(value))
			matched = (match_mode == MATCH_UNSET);
		else if (ATTR_UNSET(value))
			matched = (match_mode == MATCH_UNSPECIFIED);
		else
			matched = (match_mode == MATCH_VALUE &&
				   !strcmp(item->attr_match[i].value, value));
		if (!matched)
			return 0;
	}

	return 1;
}

/*
 * Does 'match' match the given name?
 * A match is found if
 *
 * (1) the 'match' string is leading directory of 'name', or
 * (2) the 'match' string is a wildcard and matches 'name', or
 * (3) the 'match' string is exactly the same as 'name'.
 *
 * and the return value tells which case it was.
 *
 * It returns 0 when there is no match.
 */
static int match_pathspec_item(const struct pathspec_item *item, int prefix,
			       const char *name, int namelen, unsigned flags)
{
	/* name/namelen has prefix cut off by caller */
	const char *match = item->match + prefix;
	int matchlen = item->len - prefix;

	/*
	 * The normal call pattern is:
	 * 1. prefix = common_prefix_len(ps);
	 * 2. prune something, or fill_directory
	 * 3. match_pathspec()
	 *
	 * 'prefix' at #1 may be shorter than the command's prefix and
	 * it's ok for #2 to match extra files. Those extras will be
	 * trimmed at #3.
	 *
	 * Suppose the pathspec is 'foo' and '../bar' running from
	 * subdir 'xyz'. The common prefix at #1 will be empty, thanks
	 * to "../". We may have xyz/foo _and_ XYZ/foo after #2. The
	 * user does not want XYZ/foo, only the "foo" part should be
	 * case-insensitive. We need to filter out XYZ/foo here. In
	 * other words, we do not trust the caller on comparing the
	 * prefix part when :(icase) is involved. We do exact
	 * comparison ourselves.
	 *
	 * Normally the caller (common_prefix_len() in fact) does
	 * _exact_ matching on name[-prefix+1..-1] and we do not need
	 * to check that part. Be defensive and check it anyway, in
	 * case common_prefix_len is changed, or a new caller is
	 * introduced that does not use common_prefix_len.
	 *
	 * If the penalty turns out too high when prefix is really
	 * long, maybe change it to
	 * strncmp(match, name, item->prefix - prefix)
	 */
	if (item->prefix && (item->magic & PATHSPEC_ICASE) &&
	    strncmp(item->match, name - prefix, item->prefix))
		return 0;

	if (item->attr_match_nr && !match_attrs(name, namelen, item))
		return 0;

	/* If the match was just the prefix, we matched */
	if (!*match)
		return MATCHED_RECURSIVELY;

	if (matchlen <= namelen && !ps_strncmp(item, match, name, matchlen)) {
		if (matchlen == namelen)
			return MATCHED_EXACTLY;

		if (match[matchlen-1] == '/' || name[matchlen] == '/')
			return MATCHED_RECURSIVELY;
	} else if ((flags & DO_MATCH_DIRECTORY) &&
		   match[matchlen - 1] == '/' &&
		   namelen == matchlen - 1 &&
		   !ps_strncmp(item, match, name, namelen))
		return MATCHED_EXACTLY;

	if (item->nowildcard_len < item->len &&
	    !git_fnmatch(item, match, name,
			 item->nowildcard_len - prefix))
		return MATCHED_FNMATCH;

	/* Perform checks to see if "name" is a super set of the pathspec */
	if (flags & DO_MATCH_SUBMODULE) {
		/* name is a literal prefix of the pathspec */
		if ((namelen < matchlen) &&
		    (match[namelen] == '/') &&
		    !ps_strncmp(item, match, name, namelen))
			return MATCHED_RECURSIVELY;

		/* name" doesn't match up to the first wild character */
		if (item->nowildcard_len < item->len &&
		    ps_strncmp(item, match, name,
			       item->nowildcard_len - prefix))
			return 0;

		/*
		 * Here is where we would perform a wildmatch to check if
		 * "name" can be matched as a directory (or a prefix) against
		 * the pathspec.  Since wildmatch doesn't have this capability
		 * at the present we have to punt and say that it is a match,
		 * potentially returning a false positive
		 * The submodules themselves will be able to perform more
		 * accurate matching to determine if the pathspec matches.
		 */
		return MATCHED_RECURSIVELY;
	}

	return 0;
}

/*
 * Given a name and a list of pathspecs, returns the nature of the
 * closest (i.e. most specific) match of the name to any of the
 * pathspecs.
 *
 * The caller typically calls this multiple times with the same
 * pathspec and seen[] array but with different name/namelen
 * (e.g. entries from the index) and is interested in seeing if and
 * how each pathspec matches all the names it calls this function
 * with.  A mark is left in the seen[] array for each pathspec element
 * indicating the closest type of match that element achieved, so if
 * seen[n] remains zero after multiple invocations, that means the nth
 * pathspec did not match any names, which could indicate that the
 * user mistyped the nth pathspec.
 */
static int do_match_pathspec(const struct pathspec *ps,
			     const char *name, int namelen,
			     int prefix, char *seen,
			     unsigned flags)
{
	int i, retval = 0, exclude = flags & DO_MATCH_EXCLUDE;

	GUARD_PATHSPEC(ps,
		       PATHSPEC_FROMTOP |
		       PATHSPEC_MAXDEPTH |
		       PATHSPEC_LITERAL |
		       PATHSPEC_GLOB |
		       PATHSPEC_ICASE |
		       PATHSPEC_EXCLUDE |
		       PATHSPEC_ATTR);

	if (!ps->nr) {
		if (!ps->recursive ||
		    !(ps->magic & PATHSPEC_MAXDEPTH) ||
		    ps->max_depth == -1)
			return MATCHED_RECURSIVELY;

		if (within_depth(name, namelen, 0, ps->max_depth))
			return MATCHED_EXACTLY;
		else
			return 0;
	}

	name += prefix;
	namelen -= prefix;

	for (i = ps->nr - 1; i >= 0; i--) {
		int how;

		if ((!exclude &&   ps->items[i].magic & PATHSPEC_EXCLUDE) ||
		    ( exclude && !(ps->items[i].magic & PATHSPEC_EXCLUDE)))
			continue;

		if (seen && seen[i] == MATCHED_EXACTLY)
			continue;
		/*
		 * Make exclude patterns optional and never report
		 * "pathspec ':(exclude)foo' matches no files"
		 */
		if (seen && ps->items[i].magic & PATHSPEC_EXCLUDE)
			seen[i] = MATCHED_FNMATCH;
		how = match_pathspec_item(ps->items+i, prefix, name,
					  namelen, flags);
		if (ps->recursive &&
		    (ps->magic & PATHSPEC_MAXDEPTH) &&
		    ps->max_depth != -1 &&
		    how && how != MATCHED_FNMATCH) {
			int len = ps->items[i].len;
			if (name[len] == '/')
				len++;
			if (within_depth(name+len, namelen-len, 0, ps->max_depth))
				how = MATCHED_EXACTLY;
			else
				how = 0;
		}
		if (how) {
			if (retval < how)
				retval = how;
			if (seen && seen[i] < how)
				seen[i] = how;
		}
	}
	return retval;
}

int match_pathspec(const struct pathspec *ps,
		   const char *name, int namelen,
		   int prefix, char *seen, int is_dir)
{
	int positive, negative;
	unsigned flags = is_dir ? DO_MATCH_DIRECTORY : 0;
	positive = do_match_pathspec(ps, name, namelen,
				     prefix, seen, flags);
	if (!(ps->magic & PATHSPEC_EXCLUDE) || !positive)
		return positive;
	negative = do_match_pathspec(ps, name, namelen,
				     prefix, seen,
				     flags | DO_MATCH_EXCLUDE);
	return negative ? 0 : positive;
}

/**
 * Check if a submodule is a superset of the pathspec
 */
int submodule_path_match(const struct pathspec *ps,
			 const char *submodule_name,
			 char *seen)
{
	int matched = do_match_pathspec(ps, submodule_name,
					strlen(submodule_name),
					0, seen,
					DO_MATCH_DIRECTORY |
					DO_MATCH_SUBMODULE);
	return matched;
}

int report_path_error(const char *ps_matched,
		      const struct pathspec *pathspec,
		      const char *prefix)
{
	/*
	 * Make sure all pathspec matched; otherwise it is an error.
	 */
	int num, errors = 0;
	for (num = 0; num < pathspec->nr; num++) {
		int other, found_dup;

		if (ps_matched[num])
			continue;
		/*
		 * The caller might have fed identical pathspec
		 * twice.  Do not barf on such a mistake.
		 * FIXME: parse_pathspec should have eliminated
		 * duplicate pathspec.
		 */
		for (found_dup = other = 0;
		     !found_dup && other < pathspec->nr;
		     other++) {
			if (other == num || !ps_matched[other])
				continue;
			if (!strcmp(pathspec->items[other].original,
				    pathspec->items[num].original))
				/*
				 * Ok, we have a match already.
				 */
				found_dup = 1;
		}
		if (found_dup)
			continue;

		error("pathspec '%s' did not match any file(s) known to git.",
		      pathspec->items[num].original);
		errors++;
	}
	return errors;
}

/*
 * Return the length of the "simple" part of a path match limiter.
 */
int simple_length(const char *match)
{
	int len = -1;

	for (;;) {
		unsigned char c = *match++;
		len++;
		if (c == '\0' || is_glob_special(c))
			return len;
	}
}

int no_wildcard(const char *string)
{
	return string[simple_length(string)] == '\0';
}

void parse_exclude_pattern(const char **pattern,
			   int *patternlen,
			   unsigned *flags,
			   int *nowildcardlen)
{
	const char *p = *pattern;
	size_t i, len;

	*flags = 0;
	if (*p == '!') {
		*flags |= EXC_FLAG_NEGATIVE;
		p++;
	}
	len = strlen(p);
	if (len && p[len - 1] == '/') {
		len--;
		*flags |= EXC_FLAG_MUSTBEDIR;
	}
	for (i = 0; i < len; i++) {
		if (p[i] == '/')
			break;
	}
	if (i == len)
		*flags |= EXC_FLAG_NODIR;
	*nowildcardlen = simple_length(p);
	/*
	 * we should have excluded the trailing slash from 'p' too,
	 * but that's one more allocation. Instead just make sure
	 * nowildcardlen does not exceed real patternlen
	 */
	if (*nowildcardlen > len)
		*nowildcardlen = len;
	if (*p == '*' && no_wildcard(p + 1))
		*flags |= EXC_FLAG_ENDSWITH;
	*pattern = p;
	*patternlen = len;
}

void add_exclude(const char *string, const char *base,
		 int baselen, struct exclude_list *el, int srcpos)
{
	struct exclude *x;
	int patternlen;
	unsigned flags;
	int nowildcardlen;

	parse_exclude_pattern(&string, &patternlen, &flags, &nowildcardlen);
	if (flags & EXC_FLAG_MUSTBEDIR) {
		FLEXPTR_ALLOC_MEM(x, pattern, string, patternlen);
	} else {
		x = xmalloc(sizeof(*x));
		x->pattern = string;
	}
	x->patternlen = patternlen;
	x->nowildcardlen = nowildcardlen;
	x->base = base;
	x->baselen = baselen;
	x->flags = flags;
	x->srcpos = srcpos;
	ALLOC_GROW(el->excludes, el->nr + 1, el->alloc);
	el->excludes[el->nr++] = x;
	x->el = el;
}

static void *read_skip_worktree_file_from_index(const struct index_state *istate,
						const char *path, size_t *size,
						struct sha1_stat *sha1_stat)
{
	int pos, len;
	unsigned long sz;
	enum object_type type;
	void *data;

	len = strlen(path);
	pos = index_name_pos(istate, path, len);
	if (pos < 0)
		return NULL;
	if (!ce_skip_worktree(istate->cache[pos]))
		return NULL;
	data = read_sha1_file(istate->cache[pos]->oid.hash, &type, &sz);
	if (!data || type != OBJ_BLOB) {
		free(data);
		return NULL;
	}
	*size = xsize_t(sz);
	if (sha1_stat) {
		memset(&sha1_stat->stat, 0, sizeof(sha1_stat->stat));
		hashcpy(sha1_stat->sha1, istate->cache[pos]->oid.hash);
	}
	return data;
}

/*
 * Frees memory within el which was allocated for exclude patterns and
 * the file buffer.  Does not free el itself.
 */
void clear_exclude_list(struct exclude_list *el)
{
	int i;

	for (i = 0; i < el->nr; i++)
		free(el->excludes[i]);
	free(el->excludes);
	free(el->filebuf);

	memset(el, 0, sizeof(*el));
}

static void trim_trailing_spaces(char *buf)
{
	char *p, *last_space = NULL;

	for (p = buf; *p; p++)
		switch (*p) {
		case ' ':
			if (!last_space)
				last_space = p;
			break;
		case '\\':
			p++;
			if (!*p)
				return;
			/* fallthrough */
		default:
			last_space = NULL;
		}

	if (last_space)
		*last_space = '\0';
}

/*
 * Given a subdirectory name and "dir" of the current directory,
 * search the subdir in "dir" and return it, or create a new one if it
 * does not exist in "dir".
 *
 * If "name" has the trailing slash, it'll be excluded in the search.
 */
static struct untracked_cache_dir *lookup_untracked(struct untracked_cache *uc,
						    struct untracked_cache_dir *dir,
						    const char *name, int len)
{
	int first, last;
	struct untracked_cache_dir *d;
	if (!dir)
		return NULL;
	if (len && name[len - 1] == '/')
		len--;
	first = 0;
	last = dir->dirs_nr;
	while (last > first) {
		int cmp, next = (last + first) >> 1;
		d = dir->dirs[next];
		cmp = strncmp(name, d->name, len);
		if (!cmp && strlen(d->name) > len)
			cmp = -1;
		if (!cmp)
			return d;
		if (cmp < 0) {
			last = next;
			continue;
		}
		first = next+1;
	}

	uc->dir_created++;
	FLEX_ALLOC_MEM(d, name, name, len);

	ALLOC_GROW(dir->dirs, dir->dirs_nr + 1, dir->dirs_alloc);
	memmove(dir->dirs + first + 1, dir->dirs + first,
		(dir->dirs_nr - first) * sizeof(*dir->dirs));
	dir->dirs_nr++;
	dir->dirs[first] = d;
	return d;
}

static void do_invalidate_gitignore(struct untracked_cache_dir *dir)
{
	int i;
	dir->valid = 0;
	dir->untracked_nr = 0;
	for (i = 0; i < dir->dirs_nr; i++)
		do_invalidate_gitignore(dir->dirs[i]);
}

static void invalidate_gitignore(struct untracked_cache *uc,
				 struct untracked_cache_dir *dir)
{
	uc->gitignore_invalidated++;
	do_invalidate_gitignore(dir);
}

static void invalidate_directory(struct untracked_cache *uc,
				 struct untracked_cache_dir *dir)
{
	int i;
	uc->dir_invalidated++;
	dir->valid = 0;
	dir->untracked_nr = 0;
	for (i = 0; i < dir->dirs_nr; i++)
		dir->dirs[i]->recurse = 0;
}

/*
 * Given a file with name "fname", read it (either from disk, or from
 * an index if 'istate' is non-null), parse it and store the
 * exclude rules in "el".
 *
 * If "ss" is not NULL, compute SHA-1 of the exclude file and fill
 * stat data from disk (only valid if add_excludes returns zero). If
 * ss_valid is non-zero, "ss" must contain good value as input.
 */
static int add_excludes(const char *fname, const char *base, int baselen,
			struct exclude_list *el,
			struct index_state *istate,
			struct sha1_stat *sha1_stat)
{
	struct stat st;
	int fd, i, lineno = 1;
	size_t size = 0;
	char *buf, *entry;

	fd = open(fname, O_RDONLY);
	if (fd < 0 || fstat(fd, &st) < 0) {
		if (errno != ENOENT)
			warn_on_inaccessible(fname);
		if (0 <= fd)
			close(fd);
		if (!istate ||
		    (buf = read_skip_worktree_file_from_index(istate, fname, &size, sha1_stat)) == NULL)
			return -1;
		if (size == 0) {
			free(buf);
			return 0;
		}
		if (buf[size-1] != '\n') {
			buf = xrealloc(buf, st_add(size, 1));
			buf[size++] = '\n';
		}
	} else {
		size = xsize_t(st.st_size);
		if (size == 0) {
			if (sha1_stat) {
				fill_stat_data(&sha1_stat->stat, &st);
				hashcpy(sha1_stat->sha1, EMPTY_BLOB_SHA1_BIN);
				sha1_stat->valid = 1;
			}
			close(fd);
			return 0;
		}
		buf = xmallocz(size);
		if (read_in_full(fd, buf, size) != size) {
			free(buf);
			close(fd);
			return -1;
		}
		buf[size++] = '\n';
		close(fd);
		if (sha1_stat) {
			int pos;
			if (sha1_stat->valid &&
			    !match_stat_data_racy(istate, &sha1_stat->stat, &st))
				; /* no content change, ss->sha1 still good */
			else if (istate &&
				 (pos = index_name_pos(istate, fname, strlen(fname))) >= 0 &&
				 !ce_stage(istate->cache[pos]) &&
				 ce_uptodate(istate->cache[pos]) &&
				 !would_convert_to_git(fname))
				hashcpy(sha1_stat->sha1,
					istate->cache[pos]->oid.hash);
			else
				hash_sha1_file(buf, size, "blob", sha1_stat->sha1);
			fill_stat_data(&sha1_stat->stat, &st);
			sha1_stat->valid = 1;
		}
	}

	el->filebuf = buf;

	if (skip_utf8_bom(&buf, size))
		size -= buf - el->filebuf;

	entry = buf;

	for (i = 0; i < size; i++) {
		if (buf[i] == '\n') {
			if (entry != buf + i && entry[0] != '#') {
				buf[i - (i && buf[i-1] == '\r')] = 0;
				trim_trailing_spaces(entry);
				add_exclude(entry, base, baselen, el, lineno);
			}
			lineno++;
			entry = buf + i + 1;
		}
	}
	return 0;
}

int add_excludes_from_file_to_list(const char *fname, const char *base,
				   int baselen, struct exclude_list *el,
				   struct index_state *istate)
{
	return add_excludes(fname, base, baselen, el, istate, NULL);
}

struct exclude_list *add_exclude_list(struct dir_struct *dir,
				      int group_type, const char *src)
{
	struct exclude_list *el;
	struct exclude_list_group *group;

	group = &dir->exclude_list_group[group_type];
	ALLOC_GROW(group->el, group->nr + 1, group->alloc);
	el = &group->el[group->nr++];
	memset(el, 0, sizeof(*el));
	el->src = src;
	return el;
}

/*
 * Used to set up core.excludesfile and .git/info/exclude lists.
 */
static void add_excludes_from_file_1(struct dir_struct *dir, const char *fname,
				     struct sha1_stat *sha1_stat)
{
	struct exclude_list *el;
	/*
	 * catch setup_standard_excludes() that's called before
	 * dir->untracked is assigned. That function behaves
	 * differently when dir->untracked is non-NULL.
	 */
	if (!dir->untracked)
		dir->unmanaged_exclude_files++;
	el = add_exclude_list(dir, EXC_FILE, fname);
	if (add_excludes(fname, "", 0, el, NULL, sha1_stat) < 0)
		die("cannot use %s as an exclude file", fname);
}

void add_excludes_from_file(struct dir_struct *dir, const char *fname)
{
	dir->unmanaged_exclude_files++; /* see validate_untracked_cache() */
	add_excludes_from_file_1(dir, fname, NULL);
}

int match_basename(const char *basename, int basenamelen,
		   const char *pattern, int prefix, int patternlen,
		   unsigned flags)
{
	if (prefix == patternlen) {
		if (patternlen == basenamelen &&
		    !fspathncmp(pattern, basename, basenamelen))
			return 1;
	} else if (flags & EXC_FLAG_ENDSWITH) {
		/* "*literal" matching against "fooliteral" */
		if (patternlen - 1 <= basenamelen &&
		    !fspathncmp(pattern + 1,
				   basename + basenamelen - (patternlen - 1),
				   patternlen - 1))
			return 1;
	} else {
		if (fnmatch_icase_mem(pattern, patternlen,
				      basename, basenamelen,
				      0) == 0)
			return 1;
	}
	return 0;
}

int match_pathname(const char *pathname, int pathlen,
		   const char *base, int baselen,
		   const char *pattern, int prefix, int patternlen,
		   unsigned flags)
{
	const char *name;
	int namelen;

	/*
	 * match with FNM_PATHNAME; the pattern has base implicitly
	 * in front of it.
	 */
	if (*pattern == '/') {
		pattern++;
		patternlen--;
		prefix--;
	}

	/*
	 * baselen does not count the trailing slash. base[] may or
	 * may not end with a trailing slash though.
	 */
	if (pathlen < baselen + 1 ||
	    (baselen && pathname[baselen] != '/') ||
	    fspathncmp(pathname, base, baselen))
		return 0;

	namelen = baselen ? pathlen - baselen - 1 : pathlen;
	name = pathname + pathlen - namelen;

	if (prefix) {
		/*
		 * if the non-wildcard part is longer than the
		 * remaining pathname, surely it cannot match.
		 */
		if (prefix > namelen)
			return 0;

		if (fspathncmp(pattern, name, prefix))
			return 0;
		pattern += prefix;
		patternlen -= prefix;
		name    += prefix;
		namelen -= prefix;

		/*
		 * If the whole pattern did not have a wildcard,
		 * then our prefix match is all we need; we
		 * do not need to call fnmatch at all.
		 */
		if (!patternlen && !namelen)
			return 1;
	}

	return fnmatch_icase_mem(pattern, patternlen,
				 name, namelen,
				 WM_PATHNAME) == 0;
}

/*
 * Scan the given exclude list in reverse to see whether pathname
 * should be ignored.  The first match (i.e. the last on the list), if
 * any, determines the fate.  Returns the exclude_list element which
 * matched, or NULL for undecided.
 */
static struct exclude *last_exclude_matching_from_list(const char *pathname,
						       int pathlen,
						       const char *basename,
						       int *dtype,
						       struct exclude_list *el,
						       struct index_state *istate)
{
	struct exclude *exc = NULL; /* undecided */
	int i;

	if (!el->nr)
		return NULL;	/* undefined */

	for (i = el->nr - 1; 0 <= i; i--) {
		struct exclude *x = el->excludes[i];
		const char *exclude = x->pattern;
		int prefix = x->nowildcardlen;

		if (x->flags & EXC_FLAG_MUSTBEDIR) {
			if (*dtype == DT_UNKNOWN)
				*dtype = get_dtype(NULL, istate, pathname, pathlen);
			if (*dtype != DT_DIR)
				continue;
		}

		if (x->flags & EXC_FLAG_NODIR) {
			if (match_basename(basename,
					   pathlen - (basename - pathname),
					   exclude, prefix, x->patternlen,
					   x->flags)) {
				exc = x;
				break;
			}
			continue;
		}

		assert(x->baselen == 0 || x->base[x->baselen - 1] == '/');
		if (match_pathname(pathname, pathlen,
				   x->base, x->baselen ? x->baselen - 1 : 0,
				   exclude, prefix, x->patternlen, x->flags)) {
			exc = x;
			break;
		}
	}
	return exc;
}

/*
 * Scan the list and let the last match determine the fate.
 * Return 1 for exclude, 0 for include and -1 for undecided.
 */
int is_excluded_from_list(const char *pathname,
			  int pathlen, const char *basename, int *dtype,
			  struct exclude_list *el, struct index_state *istate)
{
	struct exclude *exclude;
	exclude = last_exclude_matching_from_list(pathname, pathlen, basename,
						  dtype, el, istate);
	if (exclude)
		return exclude->flags & EXC_FLAG_NEGATIVE ? 0 : 1;
	return -1; /* undecided */
}

static struct exclude *last_exclude_matching_from_lists(struct dir_struct *dir,
							struct index_state *istate,
		const char *pathname, int pathlen, const char *basename,
		int *dtype_p)
{
	int i, j;
	struct exclude_list_group *group;
	struct exclude *exclude;
	for (i = EXC_CMDL; i <= EXC_FILE; i++) {
		group = &dir->exclude_list_group[i];
		for (j = group->nr - 1; j >= 0; j--) {
			exclude = last_exclude_matching_from_list(
				pathname, pathlen, basename, dtype_p,
				&group->el[j], istate);
			if (exclude)
				return exclude;
		}
	}
	return NULL;
}

/*
 * Loads the per-directory exclude list for the substring of base
 * which has a char length of baselen.
 */
static void prep_exclude(struct dir_struct *dir,
			 struct index_state *istate,
			 const char *base, int baselen)
{
	struct exclude_list_group *group;
	struct exclude_list *el;
	struct exclude_stack *stk = NULL;
	struct untracked_cache_dir *untracked;
	int current;

	group = &dir->exclude_list_group[EXC_DIRS];

	/*
	 * Pop the exclude lists from the EXCL_DIRS exclude_list_group
	 * which originate from directories not in the prefix of the
	 * path being checked.
	 */
	while ((stk = dir->exclude_stack) != NULL) {
		if (stk->baselen <= baselen &&
		    !strncmp(dir->basebuf.buf, base, stk->baselen))
			break;
		el = &group->el[dir->exclude_stack->exclude_ix];
		dir->exclude_stack = stk->prev;
		dir->exclude = NULL;
		free((char *)el->src); /* see strbuf_detach() below */
		clear_exclude_list(el);
		free(stk);
		group->nr--;
	}

	/* Skip traversing into sub directories if the parent is excluded */
	if (dir->exclude)
		return;

	/*
	 * Lazy initialization. All call sites currently just
	 * memset(dir, 0, sizeof(*dir)) before use. Changing all of
	 * them seems lots of work for little benefit.
	 */
	if (!dir->basebuf.buf)
		strbuf_init(&dir->basebuf, PATH_MAX);

	/* Read from the parent directories and push them down. */
	current = stk ? stk->baselen : -1;
	strbuf_setlen(&dir->basebuf, current < 0 ? 0 : current);
	if (dir->untracked)
		untracked = stk ? stk->ucd : dir->untracked->root;
	else
		untracked = NULL;

	while (current < baselen) {
		const char *cp;
		struct sha1_stat sha1_stat;

		stk = xcalloc(1, sizeof(*stk));
		if (current < 0) {
			cp = base;
			current = 0;
		} else {
			cp = strchr(base + current + 1, '/');
			if (!cp)
				die("oops in prep_exclude");
			cp++;
			untracked =
				lookup_untracked(dir->untracked, untracked,
						 base + current,
						 cp - base - current);
		}
		stk->prev = dir->exclude_stack;
		stk->baselen = cp - base;
		stk->exclude_ix = group->nr;
		stk->ucd = untracked;
		el = add_exclude_list(dir, EXC_DIRS, NULL);
		strbuf_add(&dir->basebuf, base + current, stk->baselen - current);
		assert(stk->baselen == dir->basebuf.len);

		/* Abort if the directory is excluded */
		if (stk->baselen) {
			int dt = DT_DIR;
			dir->basebuf.buf[stk->baselen - 1] = 0;
			dir->exclude = last_exclude_matching_from_lists(dir,
									istate,
				dir->basebuf.buf, stk->baselen - 1,
				dir->basebuf.buf + current, &dt);
			dir->basebuf.buf[stk->baselen - 1] = '/';
			if (dir->exclude &&
			    dir->exclude->flags & EXC_FLAG_NEGATIVE)
				dir->exclude = NULL;
			if (dir->exclude) {
				dir->exclude_stack = stk;
				return;
			}
		}

		/* Try to read per-directory file */
		hashclr(sha1_stat.sha1);
		sha1_stat.valid = 0;
		if (dir->exclude_per_dir &&
		    /*
		     * If we know that no files have been added in
		     * this directory (i.e. valid_cached_dir() has
		     * been executed and set untracked->valid) ..
		     */
		    (!untracked || !untracked->valid ||
		     /*
		      * .. and .gitignore does not exist before
		      * (i.e. null exclude_sha1). Then we can skip
		      * loading .gitignore, which would result in
		      * ENOENT anyway.
		      */
		     !is_null_sha1(untracked->exclude_sha1))) {
			/*
			 * dir->basebuf gets reused by the traversal, but we
			 * need fname to remain unchanged to ensure the src
			 * member of each struct exclude correctly
			 * back-references its source file.  Other invocations
			 * of add_exclude_list provide stable strings, so we
			 * strbuf_detach() and free() here in the caller.
			 */
			struct strbuf sb = STRBUF_INIT;
			strbuf_addbuf(&sb, &dir->basebuf);
			strbuf_addstr(&sb, dir->exclude_per_dir);
			el->src = strbuf_detach(&sb, NULL);
			add_excludes(el->src, el->src, stk->baselen, el, istate,
				     untracked ? &sha1_stat : NULL);
		}
		/*
		 * NEEDSWORK: when untracked cache is enabled, prep_exclude()
		 * will first be called in valid_cached_dir() then maybe many
		 * times more in last_exclude_matching(). When the cache is
		 * used, last_exclude_matching() will not be called and
		 * reading .gitignore content will be a waste.
		 *
		 * So when it's called by valid_cached_dir() and we can get
		 * .gitignore SHA-1 from the index (i.e. .gitignore is not
		 * modified on work tree), we could delay reading the
		 * .gitignore content until we absolutely need it in
		 * last_exclude_matching(). Be careful about ignore rule
		 * order, though, if you do that.
		 */
		if (untracked &&
		    hashcmp(sha1_stat.sha1, untracked->exclude_sha1)) {
			invalidate_gitignore(dir->untracked, untracked);
			hashcpy(untracked->exclude_sha1, sha1_stat.sha1);
		}
		dir->exclude_stack = stk;
		current = stk->baselen;
	}
	strbuf_setlen(&dir->basebuf, baselen);
}

/*
 * Loads the exclude lists for the directory containing pathname, then
 * scans all exclude lists to determine whether pathname is excluded.
 * Returns the exclude_list element which matched, or NULL for
 * undecided.
 */
struct exclude *last_exclude_matching(struct dir_struct *dir,
				      struct index_state *istate,
				      const char *pathname,
				      int *dtype_p)
{
	int pathlen = strlen(pathname);
	const char *basename = strrchr(pathname, '/');
	basename = (basename) ? basename+1 : pathname;

	prep_exclude(dir, istate, pathname, basename-pathname);

	if (dir->exclude)
		return dir->exclude;

	return last_exclude_matching_from_lists(dir, istate, pathname, pathlen,
			basename, dtype_p);
}

/*
 * Loads the exclude lists for the directory containing pathname, then
 * scans all exclude lists to determine whether pathname is excluded.
 * Returns 1 if true, otherwise 0.
 */
int is_excluded(struct dir_struct *dir, struct index_state *istate,
		const char *pathname, int *dtype_p)
{
	struct exclude *exclude =
		last_exclude_matching(dir, istate, pathname, dtype_p);
	if (exclude)
		return exclude->flags & EXC_FLAG_NEGATIVE ? 0 : 1;
	return 0;
}

static struct dir_entry *dir_entry_new(const char *pathname, int len)
{
	struct dir_entry *ent;

	FLEX_ALLOC_MEM(ent, name, pathname, len);
	ent->len = len;
	return ent;
}

static struct dir_entry *dir_add_name(struct dir_struct *dir,
				      struct index_state *istate,
				      const char *pathname, int len)
{
	if (index_file_exists(istate, pathname, len, ignore_case))
		return NULL;

	ALLOC_GROW(dir->entries, dir->nr+1, dir->alloc);
	return dir->entries[dir->nr++] = dir_entry_new(pathname, len);
}

struct dir_entry *dir_add_ignored(struct dir_struct *dir,
				  struct index_state *istate,
				  const char *pathname, int len)
{
	if (!index_name_is_other(istate, pathname, len))
		return NULL;

	ALLOC_GROW(dir->ignored, dir->ignored_nr+1, dir->ignored_alloc);
	return dir->ignored[dir->ignored_nr++] = dir_entry_new(pathname, len);
}

enum exist_status {
	index_nonexistent = 0,
	index_directory,
	index_gitdir
};

/*
 * Do not use the alphabetically sorted index to look up
 * the directory name; instead, use the case insensitive
 * directory hash.
 */
static enum exist_status directory_exists_in_index_icase(struct index_state *istate,
							 const char *dirname, int len)
{
	struct cache_entry *ce;

	if (index_dir_exists(istate, dirname, len))
		return index_directory;

	ce = index_file_exists(istate, dirname, len, ignore_case);
	if (ce && S_ISGITLINK(ce->ce_mode))
		return index_gitdir;

	return index_nonexistent;
}

/*
 * The index sorts alphabetically by entry name, which
 * means that a gitlink sorts as '\0' at the end, while
 * a directory (which is defined not as an entry, but as
 * the files it contains) will sort with the '/' at the
 * end.
 */
static enum exist_status directory_exists_in_index(struct index_state *istate,
						   const char *dirname, int len)
{
	int pos;

	if (ignore_case)
		return directory_exists_in_index_icase(istate, dirname, len);

	pos = index_name_pos(istate, dirname, len);
	if (pos < 0)
		pos = -pos-1;
	while (pos < istate->cache_nr) {
		const struct cache_entry *ce = istate->cache[pos++];
		unsigned char endchar;

		if (strncmp(ce->name, dirname, len))
			break;
		endchar = ce->name[len];
		if (endchar > '/')
			break;
		if (endchar == '/')
			return index_directory;
		if (!endchar && S_ISGITLINK(ce->ce_mode))
			return index_gitdir;
	}
	return index_nonexistent;
}

/*
 * When we find a directory when traversing the filesystem, we
 * have three distinct cases:
 *
 *  - ignore it
 *  - see it as a directory
 *  - recurse into it
 *
 * and which one we choose depends on a combination of existing
 * git index contents and the flags passed into the directory
 * traversal routine.
 *
 * Case 1: If we *already* have entries in the index under that
 * directory name, we always recurse into the directory to see
 * all the files.
 *
 * Case 2: If we *already* have that directory name as a gitlink,
 * we always continue to see it as a gitlink, regardless of whether
 * there is an actual git directory there or not (it might not
 * be checked out as a subproject!)
 *
 * Case 3: if we didn't have it in the index previously, we
 * have a few sub-cases:
 *
 *  (a) if "show_other_directories" is true, we show it as
 *      just a directory, unless "hide_empty_directories" is
 *      also true, in which case we need to check if it contains any
 *      untracked and / or ignored files.
 *  (b) if it looks like a git directory, and we don't have
 *      'no_gitlinks' set we treat it as a gitlink, and show it
 *      as a directory.
 *  (c) otherwise, we recurse into it.
 */
static enum path_treatment treat_directory(struct dir_struct *dir,
	struct index_state *istate,
	struct untracked_cache_dir *untracked,
	const char *dirname, int len, int baselen, int exclude,
	const struct pathspec *pathspec)
{
	/* The "len-1" is to strip the final '/' */
	switch (directory_exists_in_index(istate, dirname, len-1)) {
	case index_directory:
		return path_recurse;

	case index_gitdir:
		return path_none;

	case index_nonexistent:
		if (dir->flags & DIR_SHOW_OTHER_DIRECTORIES)
			break;
		if (!(dir->flags & DIR_NO_GITLINKS)) {
			unsigned char sha1[20];
			if (resolve_gitlink_ref(dirname, "HEAD", sha1) == 0)
				return path_untracked;
		}
		return path_recurse;
	}

	/* This is the "show_other_directories" case */

	if (!(dir->flags & DIR_HIDE_EMPTY_DIRECTORIES))
		return exclude ? path_excluded : path_untracked;

	untracked = lookup_untracked(dir->untracked, untracked,
				     dirname + baselen, len - baselen);
	return read_directory_recursive(dir, istate, dirname, len,
					untracked, 1, pathspec);
}

/*
 * This is an inexact early pruning of any recursive directory
 * reading - if the path cannot possibly be in the pathspec,
 * return true, and we'll skip it early.
 */
static int simplify_away(const char *path, int pathlen,
			 const struct pathspec *pathspec)
{
	int i;

	if (!pathspec || !pathspec->nr)
		return 0;

	GUARD_PATHSPEC(pathspec,
		       PATHSPEC_FROMTOP |
		       PATHSPEC_MAXDEPTH |
		       PATHSPEC_LITERAL |
		       PATHSPEC_GLOB |
		       PATHSPEC_ICASE |
		       PATHSPEC_EXCLUDE |
		       PATHSPEC_ATTR);

	for (i = 0; i < pathspec->nr; i++) {
		const struct pathspec_item *item = &pathspec->items[i];
		int len = item->nowildcard_len;

		if (len > pathlen)
			len = pathlen;
		if (!ps_strncmp(item, item->match, path, len))
			return 0;
	}

	return 1;
}

/*
 * This function tells us whether an excluded path matches a
 * list of "interesting" pathspecs. That is, whether a path matched
 * by any of the pathspecs could possibly be ignored by excluding
 * the specified path. This can happen if:
 *
 *   1. the path is mentioned explicitly in the pathspec
 *
 *   2. the path is a directory prefix of some element in the
 *      pathspec
 */
static int exclude_matches_pathspec(const char *path, int pathlen,
				    const struct pathspec *pathspec)
{
	int i;

	if (!pathspec || !pathspec->nr)
		return 0;

	GUARD_PATHSPEC(pathspec,
		       PATHSPEC_FROMTOP |
		       PATHSPEC_MAXDEPTH |
		       PATHSPEC_LITERAL |
		       PATHSPEC_GLOB |
		       PATHSPEC_ICASE |
		       PATHSPEC_EXCLUDE);

	for (i = 0; i < pathspec->nr; i++) {
		const struct pathspec_item *item = &pathspec->items[i];
		int len = item->nowildcard_len;

		if (len == pathlen &&
		    !ps_strncmp(item, item->match, path, pathlen))
			return 1;
		if (len > pathlen &&
		    item->match[pathlen] == '/' &&
		    !ps_strncmp(item, item->match, path, pathlen))
			return 1;
	}
	return 0;
}

static int get_index_dtype(struct index_state *istate,
			   const char *path, int len)
{
	int pos;
	const struct cache_entry *ce;

	ce = index_file_exists(istate, path, len, 0);
	if (ce) {
		if (!ce_uptodate(ce))
			return DT_UNKNOWN;
		if (S_ISGITLINK(ce->ce_mode))
			return DT_DIR;
		/*
		 * Nobody actually cares about the
		 * difference between DT_LNK and DT_REG
		 */
		return DT_REG;
	}

	/* Try to look it up as a directory */
	pos = index_name_pos(istate, path, len);
	if (pos >= 0)
		return DT_UNKNOWN;
	pos = -pos-1;
	while (pos < istate->cache_nr) {
		ce = istate->cache[pos++];
		if (strncmp(ce->name, path, len))
			break;
		if (ce->name[len] > '/')
			break;
		if (ce->name[len] < '/')
			continue;
		if (!ce_uptodate(ce))
			break;	/* continue? */
		return DT_DIR;
	}
	return DT_UNKNOWN;
}

static int get_dtype(struct dirent *de, struct index_state *istate,
		     const char *path, int len)
{
	int dtype = de ? DTYPE(de) : DT_UNKNOWN;
	struct stat st;

	if (dtype != DT_UNKNOWN)
		return dtype;
	dtype = get_index_dtype(istate, path, len);
	if (dtype != DT_UNKNOWN)
		return dtype;
	if (lstat(path, &st))
		return dtype;
	if (S_ISREG(st.st_mode))
		return DT_REG;
	if (S_ISDIR(st.st_mode))
		return DT_DIR;
	if (S_ISLNK(st.st_mode))
		return DT_LNK;
	return dtype;
}

static enum path_treatment treat_one_path(struct dir_struct *dir,
					  struct untracked_cache_dir *untracked,
					  struct index_state *istate,
					  struct strbuf *path,
					  int baselen,
					  const struct pathspec *pathspec,
					  int dtype, struct dirent *de)
{
	int exclude;
	int has_path_in_index = !!index_file_exists(istate, path->buf, path->len, ignore_case);

	if (dtype == DT_UNKNOWN)
		dtype = get_dtype(de, istate, path->buf, path->len);

	/* Always exclude indexed files */
	if (dtype != DT_DIR && has_path_in_index)
		return path_none;

	/*
	 * When we are looking at a directory P in the working tree,
	 * there are three cases:
	 *
	 * (1) P exists in the index.  Everything inside the directory P in
	 * the working tree needs to go when P is checked out from the
	 * index.
	 *
	 * (2) P does not exist in the index, but there is P/Q in the index.
	 * We know P will stay a directory when we check out the contents
	 * of the index, but we do not know yet if there is a directory
	 * P/Q in the working tree to be killed, so we need to recurse.
	 *
	 * (3) P does not exist in the index, and there is no P/Q in the index
	 * to require P to be a directory, either.  Only in this case, we
	 * know that everything inside P will not be killed without
	 * recursing.
	 */
	if ((dir->flags & DIR_COLLECT_KILLED_ONLY) &&
	    (dtype == DT_DIR) &&
	    !has_path_in_index &&
	    (directory_exists_in_index(istate, path->buf, path->len) == index_nonexistent))
		return path_none;

	exclude = is_excluded(dir, istate, path->buf, &dtype);

	/*
	 * Excluded? If we don't explicitly want to show
	 * ignored files, ignore it
	 */
	if (exclude && !(dir->flags & (DIR_SHOW_IGNORED|DIR_SHOW_IGNORED_TOO)))
		return path_excluded;

	switch (dtype) {
	default:
		return path_none;
	case DT_DIR:
		strbuf_addch(path, '/');
		return treat_directory(dir, istate, untracked, path->buf, path->len,
				       baselen, exclude, pathspec);
	case DT_REG:
	case DT_LNK:
		return exclude ? path_excluded : path_untracked;
	}
}

static enum path_treatment treat_path_fast(struct dir_struct *dir,
					   struct untracked_cache_dir *untracked,
					   struct cached_dir *cdir,
					   struct index_state *istate,
					   struct strbuf *path,
					   int baselen,
					   const struct pathspec *pathspec)
{
	strbuf_setlen(path, baselen);
	if (!cdir->ucd) {
		strbuf_addstr(path, cdir->file);
		return path_untracked;
	}
	strbuf_addstr(path, cdir->ucd->name);
	/* treat_one_path() does this before it calls treat_directory() */
	strbuf_complete(path, '/');
	if (cdir->ucd->check_only)
		/*
		 * check_only is set as a result of treat_directory() getting
		 * to its bottom. Verify again the same set of directories
		 * with check_only set.
		 */
		return read_directory_recursive(dir, istate, path->buf, path->len,
						cdir->ucd, 1, pathspec);
	/*
	 * We get path_recurse in the first run when
	 * directory_exists_in_index() returns index_nonexistent. We
	 * are sure that new changes in the index does not impact the
	 * outcome. Return now.
	 */
	return path_recurse;
}

static enum path_treatment treat_path(struct dir_struct *dir,
				      struct untracked_cache_dir *untracked,
				      struct cached_dir *cdir,
				      struct index_state *istate,
				      struct strbuf *path,
				      int baselen,
				      const struct pathspec *pathspec)
{
	int dtype;
	struct dirent *de = cdir->de;

	if (!de)
		return treat_path_fast(dir, untracked, cdir, istate, path,
				       baselen, pathspec);
	if (is_dot_or_dotdot(de->d_name) || !strcmp(de->d_name, ".git"))
		return path_none;
	strbuf_setlen(path, baselen);
	strbuf_addstr(path, de->d_name);
	if (simplify_away(path->buf, path->len, pathspec))
		return path_none;

	dtype = DTYPE(de);
	return treat_one_path(dir, untracked, istate, path, baselen, pathspec, dtype, de);
}

static void add_untracked(struct untracked_cache_dir *dir, const char *name)
{
	if (!dir)
		return;
	ALLOC_GROW(dir->untracked, dir->untracked_nr + 1,
		   dir->untracked_alloc);
	dir->untracked[dir->untracked_nr++] = xstrdup(name);
}

static int valid_cached_dir(struct dir_struct *dir,
			    struct untracked_cache_dir *untracked,
			    struct index_state *istate,
			    struct strbuf *path,
			    int check_only)
{
	struct stat st;

	if (!untracked)
		return 0;

	if (stat(path->len ? path->buf : ".", &st)) {
		invalidate_directory(dir->untracked, untracked);
		memset(&untracked->stat_data, 0, sizeof(untracked->stat_data));
		return 0;
	}
	if (!untracked->valid ||
	    match_stat_data_racy(istate, &untracked->stat_data, &st)) {
		if (untracked->valid)
			invalidate_directory(dir->untracked, untracked);
		fill_stat_data(&untracked->stat_data, &st);
		return 0;
	}

	if (untracked->check_only != !!check_only) {
		invalidate_directory(dir->untracked, untracked);
		return 0;
	}

	/*
	 * prep_exclude will be called eventually on this directory,
	 * but it's called much later in last_exclude_matching(). We
	 * need it now to determine the validity of the cache for this
	 * path. The next calls will be nearly no-op, the way
	 * prep_exclude() is designed.
	 */
	if (path->len && path->buf[path->len - 1] != '/') {
		strbuf_addch(path, '/');
		prep_exclude(dir, istate, path->buf, path->len);
		strbuf_setlen(path, path->len - 1);
	} else
		prep_exclude(dir, istate, path->buf, path->len);

	/* hopefully prep_exclude() haven't invalidated this entry... */
	return untracked->valid;
}

static int open_cached_dir(struct cached_dir *cdir,
			   struct dir_struct *dir,
			   struct untracked_cache_dir *untracked,
			   struct index_state *istate,
			   struct strbuf *path,
			   int check_only)
{
	memset(cdir, 0, sizeof(*cdir));
	cdir->untracked = untracked;
	if (valid_cached_dir(dir, untracked, istate, path, check_only))
		return 0;
	cdir->fdir = opendir(path->len ? path->buf : ".");
	if (dir->untracked)
		dir->untracked->dir_opened++;
	if (!cdir->fdir)
		return -1;
	return 0;
}

static int read_cached_dir(struct cached_dir *cdir)
{
	if (cdir->fdir) {
		cdir->de = readdir(cdir->fdir);
		if (!cdir->de)
			return -1;
		return 0;
	}
	while (cdir->nr_dirs < cdir->untracked->dirs_nr) {
		struct untracked_cache_dir *d = cdir->untracked->dirs[cdir->nr_dirs];
		if (!d->recurse) {
			cdir->nr_dirs++;
			continue;
		}
		cdir->ucd = d;
		cdir->nr_dirs++;
		return 0;
	}
	cdir->ucd = NULL;
	if (cdir->nr_files < cdir->untracked->untracked_nr) {
		struct untracked_cache_dir *d = cdir->untracked;
		cdir->file = d->untracked[cdir->nr_files++];
		return 0;
	}
	return -1;
}

static void close_cached_dir(struct cached_dir *cdir)
{
	if (cdir->fdir)
		closedir(cdir->fdir);
	/*
	 * We have gone through this directory and found no untracked
	 * entries. Mark it valid.
	 */
	if (cdir->untracked) {
		cdir->untracked->valid = 1;
		cdir->untracked->recurse = 1;
	}
}

/*
 * Read a directory tree. We currently ignore anything but
 * directories, regular files and symlinks. That's because git
 * doesn't handle them at all yet. Maybe that will change some
 * day.
 *
 * Also, we ignore the name ".git" (even if it is not a directory).
 * That likely will not change.
 *
 * Returns the most significant path_treatment value encountered in the scan.
 */
static enum path_treatment read_directory_recursive(struct dir_struct *dir,
	struct index_state *istate, const char *base, int baselen,
	struct untracked_cache_dir *untracked, int check_only,
	const struct pathspec *pathspec)
{
	struct cached_dir cdir;
	enum path_treatment state, subdir_state, dir_state = path_none;
	struct strbuf path = STRBUF_INIT;

	strbuf_add(&path, base, baselen);

	if (open_cached_dir(&cdir, dir, untracked, istate, &path, check_only))
		goto out;

	if (untracked)
		untracked->check_only = !!check_only;

	while (!read_cached_dir(&cdir)) {
		/* check how the file or directory should be treated */
		state = treat_path(dir, untracked, &cdir, istate, &path,
				   baselen, pathspec);

		if (state > dir_state)
			dir_state = state;

		/* recurse into subdir if instructed by treat_path */
		if ((state == path_recurse) ||
			((state == path_untracked) &&
			 (dir->flags & DIR_SHOW_IGNORED_TOO) &&
			 (get_dtype(cdir.de, path.buf, path.len) == DT_DIR))) {
			struct untracked_cache_dir *ud;
			ud = lookup_untracked(dir->untracked, untracked,
					      path.buf + baselen,
					      path.len - baselen);
			subdir_state =
				read_directory_recursive(dir, istate, path.buf,
							 path.len, ud,
							 check_only, pathspec);
			if (subdir_state > dir_state)
				dir_state = subdir_state;
		}

		if (check_only) {
			/* abort early if maximum state has been reached */
			if (dir_state == path_untracked) {
				if (cdir.fdir)
					add_untracked(untracked, path.buf + baselen);
				break;
			}
			/* skip the dir_add_* part */
			continue;
		}

		/* add the path to the appropriate result list */
		switch (state) {
		case path_excluded:
			if (dir->flags & DIR_SHOW_IGNORED)
				dir_add_name(dir, istate, path.buf, path.len);
			else if ((dir->flags & DIR_SHOW_IGNORED_TOO) ||
				((dir->flags & DIR_COLLECT_IGNORED) &&
				exclude_matches_pathspec(path.buf, path.len,
							 pathspec)))
				dir_add_ignored(dir, istate, path.buf, path.len);
			break;

		case path_untracked:
			if (dir->flags & DIR_SHOW_IGNORED)
				break;
			dir_add_name(dir, istate, path.buf, path.len);
			if (cdir.fdir)
				add_untracked(untracked, path.buf + baselen);
			break;

		default:
			break;
		}
	}
	close_cached_dir(&cdir);
 out:
	strbuf_release(&path);

	return dir_state;
}

int cmp_dir_entry(const void *p1, const void *p2)
{
	const struct dir_entry *e1 = *(const struct dir_entry **)p1;
	const struct dir_entry *e2 = *(const struct dir_entry **)p2;

	return name_compare(e1->name, e1->len, e2->name, e2->len);
}

/* check if *out lexically strictly contains *in */
int check_dir_entry_contains(const struct dir_entry *out, const struct dir_entry *in)
{
	return (out->len < in->len) &&
		(out->name[out->len - 1] == '/') &&
		!memcmp(out->name, in->name, out->len);
}

static int treat_leading_path(struct dir_struct *dir,
			      struct index_state *istate,
			      const char *path, int len,
			      const struct pathspec *pathspec)
{
	struct strbuf sb = STRBUF_INIT;
	int baselen, rc = 0;
	const char *cp;
	int old_flags = dir->flags;

	while (len && path[len - 1] == '/')
		len--;
	if (!len)
		return 1;
	baselen = 0;
	dir->flags &= ~DIR_SHOW_OTHER_DIRECTORIES;
	while (1) {
		cp = path + baselen + !!baselen;
		cp = memchr(cp, '/', path + len - cp);
		if (!cp)
			baselen = len;
		else
			baselen = cp - path;
		strbuf_setlen(&sb, 0);
		strbuf_add(&sb, path, baselen);
		if (!is_directory(sb.buf))
			break;
		if (simplify_away(sb.buf, sb.len, pathspec))
			break;
		if (treat_one_path(dir, NULL, istate, &sb, baselen, pathspec,
				   DT_DIR, NULL) == path_none)
			break; /* do not recurse into it */
		if (len <= baselen) {
			rc = 1;
			break; /* finished checking */
		}
	}
	strbuf_release(&sb);
	dir->flags = old_flags;
	return rc;
}

static const char *get_ident_string(void)
{
	static struct strbuf sb = STRBUF_INIT;
	struct utsname uts;

	if (sb.len)
		return sb.buf;
	if (uname(&uts) < 0)
		die_errno(_("failed to get kernel name and information"));
	strbuf_addf(&sb, "Location %s, system %s", get_git_work_tree(),
		    uts.sysname);
	return sb.buf;
}

static int ident_in_untracked(const struct untracked_cache *uc)
{
	/*
	 * Previous git versions may have saved many NUL separated
	 * strings in the "ident" field, but it is insane to manage
	 * many locations, so just take care of the first one.
	 */

	return !strcmp(uc->ident.buf, get_ident_string());
}

static void set_untracked_ident(struct untracked_cache *uc)
{
	strbuf_reset(&uc->ident);
	strbuf_addstr(&uc->ident, get_ident_string());

	/*
	 * This strbuf used to contain a list of NUL separated
	 * strings, so save NUL too for backward compatibility.
	 */
	strbuf_addch(&uc->ident, 0);
}

static void new_untracked_cache(struct index_state *istate)
{
	struct untracked_cache *uc = xcalloc(1, sizeof(*uc));
	strbuf_init(&uc->ident, 100);
	uc->exclude_per_dir = ".gitignore";
	/* should be the same flags used by git-status */
	uc->dir_flags = DIR_SHOW_OTHER_DIRECTORIES | DIR_HIDE_EMPTY_DIRECTORIES;
	set_untracked_ident(uc);
	istate->untracked = uc;
	istate->cache_changed |= UNTRACKED_CHANGED;
}

void add_untracked_cache(struct index_state *istate)
{
	if (!istate->untracked) {
		new_untracked_cache(istate);
	} else {
		if (!ident_in_untracked(istate->untracked)) {
			free_untracked_cache(istate->untracked);
			new_untracked_cache(istate);
		}
	}
}

void remove_untracked_cache(struct index_state *istate)
{
	if (istate->untracked) {
		free_untracked_cache(istate->untracked);
		istate->untracked = NULL;
		istate->cache_changed |= UNTRACKED_CHANGED;
	}
}

static struct untracked_cache_dir *validate_untracked_cache(struct dir_struct *dir,
						      int base_len,
						      const struct pathspec *pathspec)
{
	struct untracked_cache_dir *root;

	if (!dir->untracked || getenv("GIT_DISABLE_UNTRACKED_CACHE"))
		return NULL;

	/*
	 * We only support $GIT_DIR/info/exclude and core.excludesfile
	 * as the global ignore rule files. Any other additions
	 * (e.g. from command line) invalidate the cache. This
	 * condition also catches running setup_standard_excludes()
	 * before setting dir->untracked!
	 */
	if (dir->unmanaged_exclude_files)
		return NULL;

	/*
	 * Optimize for the main use case only: whole-tree git
	 * status. More work involved in treat_leading_path() if we
	 * use cache on just a subset of the worktree. pathspec
	 * support could make the matter even worse.
	 */
	if (base_len || (pathspec && pathspec->nr))
		return NULL;

	/* Different set of flags may produce different results */
	if (dir->flags != dir->untracked->dir_flags ||
	    /*
	     * See treat_directory(), case index_nonexistent. Without
	     * this flag, we may need to also cache .git file content
	     * for the resolve_gitlink_ref() call, which we don't.
	     */
	    !(dir->flags & DIR_SHOW_OTHER_DIRECTORIES) ||
	    /* We don't support collecting ignore files */
	    (dir->flags & (DIR_SHOW_IGNORED | DIR_SHOW_IGNORED_TOO |
			   DIR_COLLECT_IGNORED)))
		return NULL;

	/*
	 * If we use .gitignore in the cache and now you change it to
	 * .gitexclude, everything will go wrong.
	 */
	if (dir->exclude_per_dir != dir->untracked->exclude_per_dir &&
	    strcmp(dir->exclude_per_dir, dir->untracked->exclude_per_dir))
		return NULL;

	/*
	 * EXC_CMDL is not considered in the cache. If people set it,
	 * skip the cache.
	 */
	if (dir->exclude_list_group[EXC_CMDL].nr)
		return NULL;

	if (!ident_in_untracked(dir->untracked)) {
		warning(_("Untracked cache is disabled on this system or location."));
		return NULL;
	}

	if (!dir->untracked->root) {
		const int len = sizeof(*dir->untracked->root);
		dir->untracked->root = xmalloc(len);
		memset(dir->untracked->root, 0, len);
	}

	/* Validate $GIT_DIR/info/exclude and core.excludesfile */
	root = dir->untracked->root;
	if (hashcmp(dir->ss_info_exclude.sha1,
		    dir->untracked->ss_info_exclude.sha1)) {
		invalidate_gitignore(dir->untracked, root);
		dir->untracked->ss_info_exclude = dir->ss_info_exclude;
	}
	if (hashcmp(dir->ss_excludes_file.sha1,
		    dir->untracked->ss_excludes_file.sha1)) {
		invalidate_gitignore(dir->untracked, root);
		dir->untracked->ss_excludes_file = dir->ss_excludes_file;
	}

	/* Make sure this directory is not dropped out at saving phase */
	root->recurse = 1;
	return root;
}

int read_directory(struct dir_struct *dir, struct index_state *istate,
		   const char *path, int len, const struct pathspec *pathspec)
{
	struct untracked_cache_dir *untracked;

	if (has_symlink_leading_path(path, len))
		return dir->nr;

	untracked = validate_untracked_cache(dir, len, pathspec);
	if (!untracked)
		/*
		 * make sure untracked cache code path is disabled,
		 * e.g. prep_exclude()
		 */
		dir->untracked = NULL;
<<<<<<< HEAD
	if (!len || treat_leading_path(dir, istate, path, len, pathspec))
		read_directory_recursive(dir, istate, path, len, untracked, 0, pathspec);
	QSORT(dir->entries, dir->nr, cmp_name);
	QSORT(dir->ignored, dir->ignored_nr, cmp_name);
=======
	if (!len || treat_leading_path(dir, path, len, pathspec))
		read_directory_recursive(dir, path, len, untracked, 0, pathspec);
	QSORT(dir->entries, dir->nr, cmp_dir_entry);
	QSORT(dir->ignored, dir->ignored_nr, cmp_dir_entry);

	/*
	 * If DIR_SHOW_IGNORED_TOO is set, read_directory_recursive() will
	 * also pick up untracked contents of untracked dirs; by default
	 * we discard these, but given DIR_KEEP_UNTRACKED_CONTENTS we do not.
	 */
	if ((dir->flags & DIR_SHOW_IGNORED_TOO) &&
		     !(dir->flags & DIR_KEEP_UNTRACKED_CONTENTS)) {
		int i, j;

		/* remove from dir->entries untracked contents of untracked dirs */
		for (i = j = 0; j < dir->nr; j++) {
			if (i &&
			    check_dir_entry_contains(dir->entries[i - 1], dir->entries[j])) {
				free(dir->entries[j]);
				dir->entries[j] = NULL;
			} else {
				dir->entries[i++] = dir->entries[j];
			}
		}

		dir->nr = i;
	}

>>>>>>> 6b1db431
	if (dir->untracked) {
		static struct trace_key trace_untracked_stats = TRACE_KEY_INIT(UNTRACKED_STATS);
		trace_printf_key(&trace_untracked_stats,
				 "node creation: %u\n"
				 "gitignore invalidation: %u\n"
				 "directory invalidation: %u\n"
				 "opendir: %u\n",
				 dir->untracked->dir_created,
				 dir->untracked->gitignore_invalidated,
				 dir->untracked->dir_invalidated,
				 dir->untracked->dir_opened);
		if (dir->untracked == istate->untracked &&
		    (dir->untracked->dir_opened ||
		     dir->untracked->gitignore_invalidated ||
		     dir->untracked->dir_invalidated))
			istate->cache_changed |= UNTRACKED_CHANGED;
		if (dir->untracked != istate->untracked) {
			free(dir->untracked);
			dir->untracked = NULL;
		}
	}
	return dir->nr;
}

int file_exists(const char *f)
{
	struct stat sb;
	return lstat(f, &sb) == 0;
}

static int cmp_icase(char a, char b)
{
	if (a == b)
		return 0;
	if (ignore_case)
		return toupper(a) - toupper(b);
	return a - b;
}

/*
 * Given two normalized paths (a trailing slash is ok), if subdir is
 * outside dir, return -1.  Otherwise return the offset in subdir that
 * can be used as relative path to dir.
 */
int dir_inside_of(const char *subdir, const char *dir)
{
	int offset = 0;

	assert(dir && subdir && *dir && *subdir);

	while (*dir && *subdir && !cmp_icase(*dir, *subdir)) {
		dir++;
		subdir++;
		offset++;
	}

	/* hel[p]/me vs hel[l]/yeah */
	if (*dir && *subdir)
		return -1;

	if (!*subdir)
		return !*dir ? offset : -1; /* same dir */

	/* foo/[b]ar vs foo/[] */
	if (is_dir_sep(dir[-1]))
		return is_dir_sep(subdir[-1]) ? offset : -1;

	/* foo[/]bar vs foo[] */
	return is_dir_sep(*subdir) ? offset + 1 : -1;
}

int is_inside_dir(const char *dir)
{
	char *cwd;
	int rc;

	if (!dir)
		return 0;

	cwd = xgetcwd();
	rc = (dir_inside_of(cwd, dir) >= 0);
	free(cwd);
	return rc;
}

int is_empty_dir(const char *path)
{
	DIR *dir = opendir(path);
	struct dirent *e;
	int ret = 1;

	if (!dir)
		return 0;

	while ((e = readdir(dir)) != NULL)
		if (!is_dot_or_dotdot(e->d_name)) {
			ret = 0;
			break;
		}

	closedir(dir);
	return ret;
}

static int remove_dir_recurse(struct strbuf *path, int flag, int *kept_up)
{
	DIR *dir;
	struct dirent *e;
	int ret = 0, original_len = path->len, len, kept_down = 0;
	int only_empty = (flag & REMOVE_DIR_EMPTY_ONLY);
	int keep_toplevel = (flag & REMOVE_DIR_KEEP_TOPLEVEL);
	unsigned char submodule_head[20];

	if ((flag & REMOVE_DIR_KEEP_NESTED_GIT) &&
	    !resolve_gitlink_ref(path->buf, "HEAD", submodule_head)) {
		/* Do not descend and nuke a nested git work tree. */
		if (kept_up)
			*kept_up = 1;
		return 0;
	}

	flag &= ~REMOVE_DIR_KEEP_TOPLEVEL;
	dir = opendir(path->buf);
	if (!dir) {
		if (errno == ENOENT)
			return keep_toplevel ? -1 : 0;
		else if (errno == EACCES && !keep_toplevel)
			/*
			 * An empty dir could be removable even if it
			 * is unreadable:
			 */
			return rmdir(path->buf);
		else
			return -1;
	}
	strbuf_complete(path, '/');

	len = path->len;
	while ((e = readdir(dir)) != NULL) {
		struct stat st;
		if (is_dot_or_dotdot(e->d_name))
			continue;

		strbuf_setlen(path, len);
		strbuf_addstr(path, e->d_name);
		if (lstat(path->buf, &st)) {
			if (errno == ENOENT)
				/*
				 * file disappeared, which is what we
				 * wanted anyway
				 */
				continue;
			/* fall thru */
		} else if (S_ISDIR(st.st_mode)) {
			if (!remove_dir_recurse(path, flag, &kept_down))
				continue; /* happy */
		} else if (!only_empty &&
			   (!unlink(path->buf) || errno == ENOENT)) {
			continue; /* happy, too */
		}

		/* path too long, stat fails, or non-directory still exists */
		ret = -1;
		break;
	}
	closedir(dir);

	strbuf_setlen(path, original_len);
	if (!ret && !keep_toplevel && !kept_down)
		ret = (!rmdir(path->buf) || errno == ENOENT) ? 0 : -1;
	else if (kept_up)
		/*
		 * report the uplevel that it is not an error that we
		 * did not rmdir() our directory.
		 */
		*kept_up = !ret;
	return ret;
}

int remove_dir_recursively(struct strbuf *path, int flag)
{
	return remove_dir_recurse(path, flag, NULL);
}

static GIT_PATH_FUNC(git_path_info_exclude, "info/exclude")

void setup_standard_excludes(struct dir_struct *dir)
{
	dir->exclude_per_dir = ".gitignore";

	/* core.excludefile defaulting to $XDG_HOME/git/ignore */
	if (!excludes_file)
		excludes_file = xdg_config_home("ignore");
	if (excludes_file && !access_or_warn(excludes_file, R_OK, 0))
		add_excludes_from_file_1(dir, excludes_file,
					 dir->untracked ? &dir->ss_excludes_file : NULL);

	/* per repository user preference */
	if (startup_info->have_repository) {
		const char *path = git_path_info_exclude();
		if (!access_or_warn(path, R_OK, 0))
			add_excludes_from_file_1(dir, path,
						 dir->untracked ? &dir->ss_info_exclude : NULL);
	}
}

int remove_path(const char *name)
{
	char *slash;

	if (unlink(name) && errno != ENOENT && errno != ENOTDIR)
		return -1;

	slash = strrchr(name, '/');
	if (slash) {
		char *dirs = xstrdup(name);
		slash = dirs + (slash - name);
		do {
			*slash = '\0';
		} while (rmdir(dirs) == 0 && (slash = strrchr(dirs, '/')));
		free(dirs);
	}
	return 0;
}

/*
 * Frees memory within dir which was allocated for exclude lists and
 * the exclude_stack.  Does not free dir itself.
 */
void clear_directory(struct dir_struct *dir)
{
	int i, j;
	struct exclude_list_group *group;
	struct exclude_list *el;
	struct exclude_stack *stk;

	for (i = EXC_CMDL; i <= EXC_FILE; i++) {
		group = &dir->exclude_list_group[i];
		for (j = 0; j < group->nr; j++) {
			el = &group->el[j];
			if (i == EXC_DIRS)
				free((char *)el->src);
			clear_exclude_list(el);
		}
		free(group->el);
	}

	stk = dir->exclude_stack;
	while (stk) {
		struct exclude_stack *prev = stk->prev;
		free(stk);
		stk = prev;
	}
	strbuf_release(&dir->basebuf);
}

struct ondisk_untracked_cache {
	struct stat_data info_exclude_stat;
	struct stat_data excludes_file_stat;
	uint32_t dir_flags;
	unsigned char info_exclude_sha1[20];
	unsigned char excludes_file_sha1[20];
	char exclude_per_dir[FLEX_ARRAY];
};

#define ouc_size(len) (offsetof(struct ondisk_untracked_cache, exclude_per_dir) + len + 1)

struct write_data {
	int index;	   /* number of written untracked_cache_dir */
	struct ewah_bitmap *check_only; /* from untracked_cache_dir */
	struct ewah_bitmap *valid;	/* from untracked_cache_dir */
	struct ewah_bitmap *sha1_valid; /* set if exclude_sha1 is not null */
	struct strbuf out;
	struct strbuf sb_stat;
	struct strbuf sb_sha1;
};

static void stat_data_to_disk(struct stat_data *to, const struct stat_data *from)
{
	to->sd_ctime.sec  = htonl(from->sd_ctime.sec);
	to->sd_ctime.nsec = htonl(from->sd_ctime.nsec);
	to->sd_mtime.sec  = htonl(from->sd_mtime.sec);
	to->sd_mtime.nsec = htonl(from->sd_mtime.nsec);
	to->sd_dev	  = htonl(from->sd_dev);
	to->sd_ino	  = htonl(from->sd_ino);
	to->sd_uid	  = htonl(from->sd_uid);
	to->sd_gid	  = htonl(from->sd_gid);
	to->sd_size	  = htonl(from->sd_size);
}

static void write_one_dir(struct untracked_cache_dir *untracked,
			  struct write_data *wd)
{
	struct stat_data stat_data;
	struct strbuf *out = &wd->out;
	unsigned char intbuf[16];
	unsigned int intlen, value;
	int i = wd->index++;

	/*
	 * untracked_nr should be reset whenever valid is clear, but
	 * for safety..
	 */
	if (!untracked->valid) {
		untracked->untracked_nr = 0;
		untracked->check_only = 0;
	}

	if (untracked->check_only)
		ewah_set(wd->check_only, i);
	if (untracked->valid) {
		ewah_set(wd->valid, i);
		stat_data_to_disk(&stat_data, &untracked->stat_data);
		strbuf_add(&wd->sb_stat, &stat_data, sizeof(stat_data));
	}
	if (!is_null_sha1(untracked->exclude_sha1)) {
		ewah_set(wd->sha1_valid, i);
		strbuf_add(&wd->sb_sha1, untracked->exclude_sha1, 20);
	}

	intlen = encode_varint(untracked->untracked_nr, intbuf);
	strbuf_add(out, intbuf, intlen);

	/* skip non-recurse directories */
	for (i = 0, value = 0; i < untracked->dirs_nr; i++)
		if (untracked->dirs[i]->recurse)
			value++;
	intlen = encode_varint(value, intbuf);
	strbuf_add(out, intbuf, intlen);

	strbuf_add(out, untracked->name, strlen(untracked->name) + 1);

	for (i = 0; i < untracked->untracked_nr; i++)
		strbuf_add(out, untracked->untracked[i],
			   strlen(untracked->untracked[i]) + 1);

	for (i = 0; i < untracked->dirs_nr; i++)
		if (untracked->dirs[i]->recurse)
			write_one_dir(untracked->dirs[i], wd);
}

void write_untracked_extension(struct strbuf *out, struct untracked_cache *untracked)
{
	struct ondisk_untracked_cache *ouc;
	struct write_data wd;
	unsigned char varbuf[16];
	int varint_len;
	size_t len = strlen(untracked->exclude_per_dir);

	FLEX_ALLOC_MEM(ouc, exclude_per_dir, untracked->exclude_per_dir, len);
	stat_data_to_disk(&ouc->info_exclude_stat, &untracked->ss_info_exclude.stat);
	stat_data_to_disk(&ouc->excludes_file_stat, &untracked->ss_excludes_file.stat);
	hashcpy(ouc->info_exclude_sha1, untracked->ss_info_exclude.sha1);
	hashcpy(ouc->excludes_file_sha1, untracked->ss_excludes_file.sha1);
	ouc->dir_flags = htonl(untracked->dir_flags);

	varint_len = encode_varint(untracked->ident.len, varbuf);
	strbuf_add(out, varbuf, varint_len);
	strbuf_addbuf(out, &untracked->ident);

	strbuf_add(out, ouc, ouc_size(len));
	free(ouc);
	ouc = NULL;

	if (!untracked->root) {
		varint_len = encode_varint(0, varbuf);
		strbuf_add(out, varbuf, varint_len);
		return;
	}

	wd.index      = 0;
	wd.check_only = ewah_new();
	wd.valid      = ewah_new();
	wd.sha1_valid = ewah_new();
	strbuf_init(&wd.out, 1024);
	strbuf_init(&wd.sb_stat, 1024);
	strbuf_init(&wd.sb_sha1, 1024);
	write_one_dir(untracked->root, &wd);

	varint_len = encode_varint(wd.index, varbuf);
	strbuf_add(out, varbuf, varint_len);
	strbuf_addbuf(out, &wd.out);
	ewah_serialize_strbuf(wd.valid, out);
	ewah_serialize_strbuf(wd.check_only, out);
	ewah_serialize_strbuf(wd.sha1_valid, out);
	strbuf_addbuf(out, &wd.sb_stat);
	strbuf_addbuf(out, &wd.sb_sha1);
	strbuf_addch(out, '\0'); /* safe guard for string lists */

	ewah_free(wd.valid);
	ewah_free(wd.check_only);
	ewah_free(wd.sha1_valid);
	strbuf_release(&wd.out);
	strbuf_release(&wd.sb_stat);
	strbuf_release(&wd.sb_sha1);
}

static void free_untracked(struct untracked_cache_dir *ucd)
{
	int i;
	if (!ucd)
		return;
	for (i = 0; i < ucd->dirs_nr; i++)
		free_untracked(ucd->dirs[i]);
	for (i = 0; i < ucd->untracked_nr; i++)
		free(ucd->untracked[i]);
	free(ucd->untracked);
	free(ucd->dirs);
	free(ucd);
}

void free_untracked_cache(struct untracked_cache *uc)
{
	if (uc)
		free_untracked(uc->root);
	free(uc);
}

struct read_data {
	int index;
	struct untracked_cache_dir **ucd;
	struct ewah_bitmap *check_only;
	struct ewah_bitmap *valid;
	struct ewah_bitmap *sha1_valid;
	const unsigned char *data;
	const unsigned char *end;
};

static void stat_data_from_disk(struct stat_data *to, const struct stat_data *from)
{
	to->sd_ctime.sec  = get_be32(&from->sd_ctime.sec);
	to->sd_ctime.nsec = get_be32(&from->sd_ctime.nsec);
	to->sd_mtime.sec  = get_be32(&from->sd_mtime.sec);
	to->sd_mtime.nsec = get_be32(&from->sd_mtime.nsec);
	to->sd_dev	  = get_be32(&from->sd_dev);
	to->sd_ino	  = get_be32(&from->sd_ino);
	to->sd_uid	  = get_be32(&from->sd_uid);
	to->sd_gid	  = get_be32(&from->sd_gid);
	to->sd_size	  = get_be32(&from->sd_size);
}

static int read_one_dir(struct untracked_cache_dir **untracked_,
			struct read_data *rd)
{
	struct untracked_cache_dir ud, *untracked;
	const unsigned char *next, *data = rd->data, *end = rd->end;
	unsigned int value;
	int i, len;

	memset(&ud, 0, sizeof(ud));

	next = data;
	value = decode_varint(&next);
	if (next > end)
		return -1;
	ud.recurse	   = 1;
	ud.untracked_alloc = value;
	ud.untracked_nr	   = value;
	if (ud.untracked_nr)
		ALLOC_ARRAY(ud.untracked, ud.untracked_nr);
	data = next;

	next = data;
	ud.dirs_alloc = ud.dirs_nr = decode_varint(&next);
	if (next > end)
		return -1;
	ALLOC_ARRAY(ud.dirs, ud.dirs_nr);
	data = next;

	len = strlen((const char *)data);
	next = data + len + 1;
	if (next > rd->end)
		return -1;
	*untracked_ = untracked = xmalloc(st_add(sizeof(*untracked), len));
	memcpy(untracked, &ud, sizeof(ud));
	memcpy(untracked->name, data, len + 1);
	data = next;

	for (i = 0; i < untracked->untracked_nr; i++) {
		len = strlen((const char *)data);
		next = data + len + 1;
		if (next > rd->end)
			return -1;
		untracked->untracked[i] = xstrdup((const char*)data);
		data = next;
	}

	rd->ucd[rd->index++] = untracked;
	rd->data = data;

	for (i = 0; i < untracked->dirs_nr; i++) {
		len = read_one_dir(untracked->dirs + i, rd);
		if (len < 0)
			return -1;
	}
	return 0;
}

static void set_check_only(size_t pos, void *cb)
{
	struct read_data *rd = cb;
	struct untracked_cache_dir *ud = rd->ucd[pos];
	ud->check_only = 1;
}

static void read_stat(size_t pos, void *cb)
{
	struct read_data *rd = cb;
	struct untracked_cache_dir *ud = rd->ucd[pos];
	if (rd->data + sizeof(struct stat_data) > rd->end) {
		rd->data = rd->end + 1;
		return;
	}
	stat_data_from_disk(&ud->stat_data, (struct stat_data *)rd->data);
	rd->data += sizeof(struct stat_data);
	ud->valid = 1;
}

static void read_sha1(size_t pos, void *cb)
{
	struct read_data *rd = cb;
	struct untracked_cache_dir *ud = rd->ucd[pos];
	if (rd->data + 20 > rd->end) {
		rd->data = rd->end + 1;
		return;
	}
	hashcpy(ud->exclude_sha1, rd->data);
	rd->data += 20;
}

static void load_sha1_stat(struct sha1_stat *sha1_stat,
			   const struct stat_data *stat,
			   const unsigned char *sha1)
{
	stat_data_from_disk(&sha1_stat->stat, stat);
	hashcpy(sha1_stat->sha1, sha1);
	sha1_stat->valid = 1;
}

struct untracked_cache *read_untracked_extension(const void *data, unsigned long sz)
{
	const struct ondisk_untracked_cache *ouc;
	struct untracked_cache *uc;
	struct read_data rd;
	const unsigned char *next = data, *end = (const unsigned char *)data + sz;
	const char *ident;
	int ident_len, len;

	if (sz <= 1 || end[-1] != '\0')
		return NULL;
	end--;

	ident_len = decode_varint(&next);
	if (next + ident_len > end)
		return NULL;
	ident = (const char *)next;
	next += ident_len;

	ouc = (const struct ondisk_untracked_cache *)next;
	if (next + ouc_size(0) > end)
		return NULL;

	uc = xcalloc(1, sizeof(*uc));
	strbuf_init(&uc->ident, ident_len);
	strbuf_add(&uc->ident, ident, ident_len);
	load_sha1_stat(&uc->ss_info_exclude, &ouc->info_exclude_stat,
		       ouc->info_exclude_sha1);
	load_sha1_stat(&uc->ss_excludes_file, &ouc->excludes_file_stat,
		       ouc->excludes_file_sha1);
	uc->dir_flags = get_be32(&ouc->dir_flags);
	uc->exclude_per_dir = xstrdup(ouc->exclude_per_dir);
	/* NUL after exclude_per_dir is covered by sizeof(*ouc) */
	next += ouc_size(strlen(ouc->exclude_per_dir));
	if (next >= end)
		goto done2;

	len = decode_varint(&next);
	if (next > end || len == 0)
		goto done2;

	rd.valid      = ewah_new();
	rd.check_only = ewah_new();
	rd.sha1_valid = ewah_new();
	rd.data	      = next;
	rd.end	      = end;
	rd.index      = 0;
	ALLOC_ARRAY(rd.ucd, len);

	if (read_one_dir(&uc->root, &rd) || rd.index != len)
		goto done;

	next = rd.data;
	len = ewah_read_mmap(rd.valid, next, end - next);
	if (len < 0)
		goto done;

	next += len;
	len = ewah_read_mmap(rd.check_only, next, end - next);
	if (len < 0)
		goto done;

	next += len;
	len = ewah_read_mmap(rd.sha1_valid, next, end - next);
	if (len < 0)
		goto done;

	ewah_each_bit(rd.check_only, set_check_only, &rd);
	rd.data = next + len;
	ewah_each_bit(rd.valid, read_stat, &rd);
	ewah_each_bit(rd.sha1_valid, read_sha1, &rd);
	next = rd.data;

done:
	free(rd.ucd);
	ewah_free(rd.valid);
	ewah_free(rd.check_only);
	ewah_free(rd.sha1_valid);
done2:
	if (next != end) {
		free_untracked_cache(uc);
		uc = NULL;
	}
	return uc;
}

static void invalidate_one_directory(struct untracked_cache *uc,
				     struct untracked_cache_dir *ucd)
{
	uc->dir_invalidated++;
	ucd->valid = 0;
	ucd->untracked_nr = 0;
}

/*
 * Normally when an entry is added or removed from a directory,
 * invalidating that directory is enough. No need to touch its
 * ancestors. When a directory is shown as "foo/bar/" in git-status
 * however, deleting or adding an entry may have cascading effect.
 *
 * Say the "foo/bar/file" has become untracked, we need to tell the
 * untracked_cache_dir of "foo" that "bar/" is not an untracked
 * directory any more (because "bar" is managed by foo as an untracked
 * "file").
 *
 * Similarly, if "foo/bar/file" moves from untracked to tracked and it
 * was the last untracked entry in the entire "foo", we should show
 * "foo/" instead. Which means we have to invalidate past "bar" up to
 * "foo".
 *
 * This function traverses all directories from root to leaf. If there
 * is a chance of one of the above cases happening, we invalidate back
 * to root. Otherwise we just invalidate the leaf. There may be a more
 * sophisticated way than checking for SHOW_OTHER_DIRECTORIES to
 * detect these cases and avoid unnecessary invalidation, for example,
 * checking for the untracked entry named "bar/" in "foo", but for now
 * stick to something safe and simple.
 */
static int invalidate_one_component(struct untracked_cache *uc,
				    struct untracked_cache_dir *dir,
				    const char *path, int len)
{
	const char *rest = strchr(path, '/');

	if (rest) {
		int component_len = rest - path;
		struct untracked_cache_dir *d =
			lookup_untracked(uc, dir, path, component_len);
		int ret =
			invalidate_one_component(uc, d, rest + 1,
						 len - (component_len + 1));
		if (ret)
			invalidate_one_directory(uc, dir);
		return ret;
	}

	invalidate_one_directory(uc, dir);
	return uc->dir_flags & DIR_SHOW_OTHER_DIRECTORIES;
}

void untracked_cache_invalidate_path(struct index_state *istate,
				     const char *path)
{
	if (!istate->untracked || !istate->untracked->root)
		return;
	invalidate_one_component(istate->untracked, istate->untracked->root,
				 path, strlen(path));
}

void untracked_cache_remove_from_index(struct index_state *istate,
				       const char *path)
{
	untracked_cache_invalidate_path(istate, path);
}

void untracked_cache_add_to_index(struct index_state *istate,
				  const char *path)
{
	untracked_cache_invalidate_path(istate, path);
}

/* Update gitfile and core.worktree setting to connect work tree and git dir */
void connect_work_tree_and_git_dir(const char *work_tree_, const char *git_dir_)
{
	struct strbuf gitfile_sb = STRBUF_INIT;
	struct strbuf cfg_sb = STRBUF_INIT;
	struct strbuf rel_path = STRBUF_INIT;
	char *git_dir, *work_tree;

	/* Prepare .git file */
	strbuf_addf(&gitfile_sb, "%s/.git", work_tree_);
	if (safe_create_leading_directories_const(gitfile_sb.buf))
		die(_("could not create directories for %s"), gitfile_sb.buf);

	/* Prepare config file */
	strbuf_addf(&cfg_sb, "%s/config", git_dir_);
	if (safe_create_leading_directories_const(cfg_sb.buf))
		die(_("could not create directories for %s"), cfg_sb.buf);

	git_dir = real_pathdup(git_dir_, 1);
	work_tree = real_pathdup(work_tree_, 1);

	/* Write .git file */
	write_file(gitfile_sb.buf, "gitdir: %s",
		   relative_path(git_dir, work_tree, &rel_path));
	/* Update core.worktree setting */
	git_config_set_in_file(cfg_sb.buf, "core.worktree",
			       relative_path(work_tree, git_dir, &rel_path));

	strbuf_release(&gitfile_sb);
	strbuf_release(&cfg_sb);
	strbuf_release(&rel_path);
	free(work_tree);
	free(git_dir);
}

/*
 * Migrate the git directory of the given path from old_git_dir to new_git_dir.
 */
void relocate_gitdir(const char *path, const char *old_git_dir, const char *new_git_dir)
{
	if (rename(old_git_dir, new_git_dir) < 0)
		die_errno(_("could not migrate git directory from '%s' to '%s'"),
			old_git_dir, new_git_dir);

	connect_work_tree_and_git_dir(path, new_git_dir);
}<|MERGE_RESOLUTION|>--- conflicted
+++ resolved
@@ -1816,7 +1816,7 @@
 		if ((state == path_recurse) ||
 			((state == path_untracked) &&
 			 (dir->flags & DIR_SHOW_IGNORED_TOO) &&
-			 (get_dtype(cdir.de, path.buf, path.len) == DT_DIR))) {
+			 (get_dtype(cdir.de, istate, path.buf, path.len) == DT_DIR))) {
 			struct untracked_cache_dir *ud;
 			ud = lookup_untracked(dir->untracked, untracked,
 					      path.buf + baselen,
@@ -2099,14 +2099,8 @@
 		 * e.g. prep_exclude()
 		 */
 		dir->untracked = NULL;
-<<<<<<< HEAD
 	if (!len || treat_leading_path(dir, istate, path, len, pathspec))
 		read_directory_recursive(dir, istate, path, len, untracked, 0, pathspec);
-	QSORT(dir->entries, dir->nr, cmp_name);
-	QSORT(dir->ignored, dir->ignored_nr, cmp_name);
-=======
-	if (!len || treat_leading_path(dir, path, len, pathspec))
-		read_directory_recursive(dir, path, len, untracked, 0, pathspec);
 	QSORT(dir->entries, dir->nr, cmp_dir_entry);
 	QSORT(dir->ignored, dir->ignored_nr, cmp_dir_entry);
 
@@ -2133,7 +2127,6 @@
 		dir->nr = i;
 	}
 
->>>>>>> 6b1db431
 	if (dir->untracked) {
 		static struct trace_key trace_untracked_stats = TRACE_KEY_INIT(UNTRACKED_STATS);
 		trace_printf_key(&trace_untracked_stats,
