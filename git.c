#include <stdio.h>
#include <sys/types.h>
#include <sys/stat.h>
#include <dirent.h>
#include <unistd.h>
#include <stdlib.h>
#include <string.h>
#include <errno.h>
#include <limits.h>
#include <stdarg.h>
#include "git-compat-util.h"
#include "exec_cmd.h"

#include "builtin.h"

static void prepend_to_path(const char *dir, int len)
{
	char *path, *old_path = getenv("PATH");
	int path_len = len;

	if (!old_path)
		old_path = "/usr/local/bin:/usr/bin:/bin";

	path_len = len + strlen(old_path) + 1;

	path = malloc(path_len + 1);

	memcpy(path, dir, len);
	path[len] = ':';
	memcpy(path + len + 1, old_path, path_len - len);

	setenv("PATH", path, 1);
}

const char git_version_string[] = GIT_VERSION;

static void handle_internal_command(int argc, const char **argv, char **envp)
{
	const char *cmd = argv[0];
	static struct cmd_struct {
		const char *cmd;
		int (*fn)(int, const char **, char **);
	} commands[] = {
		{ "version", cmd_version },
		{ "help", cmd_help },
		{ "log", cmd_log },
		{ "whatchanged", cmd_whatchanged },
		{ "show", cmd_show },
<<<<<<< HEAD
		{ "push", cmd_push },
		{ "count-objects", cmd_count_objects },
=======
		{ "diff", cmd_diff },
>>>>>>> 8ab99476
	};
	int i;

	/* Turn "git cmd --help" into "git help cmd" */
	if (argc > 1 && !strcmp(argv[1], "--help")) {
		argv[1] = argv[0];
		argv[0] = cmd = "help";
	}

	for (i = 0; i < ARRAY_SIZE(commands); i++) {
		struct cmd_struct *p = commands+i;
		if (strcmp(p->cmd, cmd))
			continue;
		exit(p->fn(argc, argv, envp));
	}
}

int main(int argc, const char **argv, char **envp)
{
	const char *cmd = argv[0];
	char *slash = strrchr(cmd, '/');
	char git_command[PATH_MAX + 1];
	const char *exec_path = NULL;

	/*
	 * Take the basename of argv[0] as the command
	 * name, and the dirname as the default exec_path
	 * if it's an absolute path and we don't have
	 * anything better.
	 */
	if (slash) {
		*slash++ = 0;
		if (*cmd == '/')
			exec_path = cmd;
		cmd = slash;
	}

	/*
	 * "git-xxxx" is the same as "git xxxx", but we obviously:
	 *
	 *  - cannot take flags in between the "git" and the "xxxx".
	 *  - cannot execute it externally (since it would just do
	 *    the same thing over again)
	 *
	 * So we just directly call the internal command handler, and
	 * die if that one cannot handle it.
	 */
	if (!strncmp(cmd, "git-", 4)) {
		cmd += 4;
		argv[0] = cmd;
		handle_internal_command(argc, argv, envp);
		die("cannot handle %s internally", cmd);
	}

	/* Default command: "help" */
	cmd = "help";

	/* Look for flags.. */
	while (argc > 1) {
		cmd = *++argv;
		argc--;

		if (strncmp(cmd, "--", 2))
			break;

		cmd += 2;

		/*
		 * For legacy reasons, the "version" and "help"
		 * commands can be written with "--" prepended
		 * to make them look like flags.
		 */
		if (!strcmp(cmd, "help"))
			break;
		if (!strcmp(cmd, "version"))
			break;

		/*
		 * Check remaining flags (which by now must be
		 * "--exec-path", but maybe we will accept
		 * other arguments some day)
		 */
		if (!strncmp(cmd, "exec-path", 9)) {
			cmd += 9;
			if (*cmd == '=') {
				git_set_exec_path(cmd + 1);
				continue;
			}
			puts(git_exec_path());
			exit(0);
		}
		cmd_usage(0, NULL, NULL);
	}
	argv[0] = cmd;

	/*
	 * We search for git commands in the following order:
	 *  - git_exec_path()
	 *  - the path of the "git" command if we could find it
	 *    in $0
	 *  - the regular PATH.
	 */
	if (exec_path)
		prepend_to_path(exec_path, strlen(exec_path));
	exec_path = git_exec_path();
	prepend_to_path(exec_path, strlen(exec_path));

	/* See if it's an internal command */
	handle_internal_command(argc, argv, envp);

	/* .. then try the external ones */
	execv_git_cmd(argv);

	if (errno == ENOENT)
		cmd_usage(0, exec_path, "'%s' is not a git-command", cmd);

	fprintf(stderr, "Failed to run command '%s': %s\n",
		git_command, strerror(errno));

	return 1;
}<|MERGE_RESOLUTION|>--- conflicted
+++ resolved
@@ -46,12 +46,9 @@
 		{ "log", cmd_log },
 		{ "whatchanged", cmd_whatchanged },
 		{ "show", cmd_show },
-<<<<<<< HEAD
 		{ "push", cmd_push },
 		{ "count-objects", cmd_count_objects },
-=======
 		{ "diff", cmd_diff },
->>>>>>> 8ab99476
 	};
 	int i;
 
