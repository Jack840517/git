/*
 * GIT - The information manager from hell
 *
 * Copyright (C) Linus Torvalds, 2005
 *
 * This handles basic git sha1 object files - packing, unpacking,
 * creation etc.
 */
#include "cache.h"
#include "config.h"
#include "string-list.h"
#include "lockfile.h"
#include "delta.h"
#include "pack.h"
#include "blob.h"
#include "commit.h"
#include "run-command.h"
#include "tag.h"
#include "tree.h"
#include "tree-walk.h"
#include "refs.h"
#include "pack-revindex.h"
#include "sha1-lookup.h"
#include "bulk-checkin.h"
#include "streaming.h"
#include "dir.h"
#include "list.h"
#include "mergesort.h"
#include "quote.h"
#include "packfile.h"
#include "fetch-object.h"

const unsigned char null_sha1[GIT_MAX_RAWSZ];
const struct object_id null_oid;
const struct object_id empty_tree_oid = {
	EMPTY_TREE_SHA1_BIN_LITERAL
};
const struct object_id empty_blob_oid = {
	EMPTY_BLOB_SHA1_BIN_LITERAL
};

static void git_hash_sha1_init(git_hash_ctx *ctx)
{
	git_SHA1_Init(&ctx->sha1);
}

static void git_hash_sha1_update(git_hash_ctx *ctx, const void *data, size_t len)
{
	git_SHA1_Update(&ctx->sha1, data, len);
}

static void git_hash_sha1_final(unsigned char *hash, git_hash_ctx *ctx)
{
	git_SHA1_Final(hash, &ctx->sha1);
}

static void git_hash_unknown_init(git_hash_ctx *ctx)
{
	die("trying to init unknown hash");
}

static void git_hash_unknown_update(git_hash_ctx *ctx, const void *data, size_t len)
{
	die("trying to update unknown hash");
}

static void git_hash_unknown_final(unsigned char *hash, git_hash_ctx *ctx)
{
	die("trying to finalize unknown hash");
}

const struct git_hash_algo hash_algos[GIT_HASH_NALGOS] = {
	{
		NULL,
		0x00000000,
		0,
		0,
		git_hash_unknown_init,
		git_hash_unknown_update,
		git_hash_unknown_final,
		NULL,
		NULL,
	},
	{
		"sha-1",
		/* "sha1", big-endian */
		0x73686131,
		GIT_SHA1_RAWSZ,
		GIT_SHA1_HEXSZ,
		git_hash_sha1_init,
		git_hash_sha1_update,
		git_hash_sha1_final,
		&empty_tree_oid,
		&empty_blob_oid,
	},
};

/*
 * This is meant to hold a *small* number of objects that you would
 * want read_sha1_file() to be able to return, but yet you do not want
 * to write them into the object store (e.g. a browse-only
 * application).
 */
static struct cached_object {
	unsigned char sha1[20];
	enum object_type type;
	void *buf;
	unsigned long size;
} *cached_objects;
static int cached_object_nr, cached_object_alloc;

static struct cached_object empty_tree = {
	EMPTY_TREE_SHA1_BIN_LITERAL,
	OBJ_TREE,
	"",
	0
};

static struct cached_object *find_cached_object(const unsigned char *sha1)
{
	int i;
	struct cached_object *co = cached_objects;

	for (i = 0; i < cached_object_nr; i++, co++) {
		if (!hashcmp(co->sha1, sha1))
			return co;
	}
	if (!hashcmp(sha1, empty_tree.sha1))
		return &empty_tree;
	return NULL;
}


static int get_conv_flags(unsigned flags)
{
	if (flags & HASH_RENORMALIZE)
		return CONV_EOL_RENORMALIZE;
	else if (flags & HASH_WRITE_OBJECT)
	  return global_conv_flags_eol;
	else
		return 0;
}


int mkdir_in_gitdir(const char *path)
{
	if (mkdir(path, 0777)) {
		int saved_errno = errno;
		struct stat st;
		struct strbuf sb = STRBUF_INIT;

		if (errno != EEXIST)
			return -1;
		/*
		 * Are we looking at a path in a symlinked worktree
		 * whose original repository does not yet have it?
		 * e.g. .git/rr-cache pointing at its original
		 * repository in which the user hasn't performed any
		 * conflict resolution yet?
		 */
		if (lstat(path, &st) || !S_ISLNK(st.st_mode) ||
		    strbuf_readlink(&sb, path, st.st_size) ||
		    !is_absolute_path(sb.buf) ||
		    mkdir(sb.buf, 0777)) {
			strbuf_release(&sb);
			errno = saved_errno;
			return -1;
		}
		strbuf_release(&sb);
	}
	return adjust_shared_perm(path);
}

enum scld_error safe_create_leading_directories(char *path)
{
	char *next_component = path + offset_1st_component(path);
	enum scld_error ret = SCLD_OK;

	while (ret == SCLD_OK && next_component) {
		struct stat st;
		char *slash = next_component, slash_character;

		while (*slash && !is_dir_sep(*slash))
			slash++;

		if (!*slash)
			break;

		next_component = slash + 1;
		while (is_dir_sep(*next_component))
			next_component++;
		if (!*next_component)
			break;

		slash_character = *slash;
		*slash = '\0';
		if (!stat(path, &st)) {
			/* path exists */
			if (!S_ISDIR(st.st_mode)) {
				errno = ENOTDIR;
				ret = SCLD_EXISTS;
			}
		} else if (mkdir(path, 0777)) {
			if (errno == EEXIST &&
			    !stat(path, &st) && S_ISDIR(st.st_mode))
				; /* somebody created it since we checked */
			else if (errno == ENOENT)
				/*
				 * Either mkdir() failed because
				 * somebody just pruned the containing
				 * directory, or stat() failed because
				 * the file that was in our way was
				 * just removed.  Either way, inform
				 * the caller that it might be worth
				 * trying again:
				 */
				ret = SCLD_VANISHED;
			else
				ret = SCLD_FAILED;
		} else if (adjust_shared_perm(path)) {
			ret = SCLD_PERMS;
		}
		*slash = slash_character;
	}
	return ret;
}

enum scld_error safe_create_leading_directories_const(const char *path)
{
	int save_errno;
	/* path points to cache entries, so xstrdup before messing with it */
	char *buf = xstrdup(path);
	enum scld_error result = safe_create_leading_directories(buf);

	save_errno = errno;
	free(buf);
	errno = save_errno;
	return result;
}

int raceproof_create_file(const char *path, create_file_fn fn, void *cb)
{
	/*
	 * The number of times we will try to remove empty directories
	 * in the way of path. This is only 1 because if another
	 * process is racily creating directories that conflict with
	 * us, we don't want to fight against them.
	 */
	int remove_directories_remaining = 1;

	/*
	 * The number of times that we will try to create the
	 * directories containing path. We are willing to attempt this
	 * more than once, because another process could be trying to
	 * clean up empty directories at the same time as we are
	 * trying to create them.
	 */
	int create_directories_remaining = 3;

	/* A scratch copy of path, filled lazily if we need it: */
	struct strbuf path_copy = STRBUF_INIT;

	int ret, save_errno;

	/* Sanity check: */
	assert(*path);

retry_fn:
	ret = fn(path, cb);
	save_errno = errno;
	if (!ret)
		goto out;

	if (errno == EISDIR && remove_directories_remaining-- > 0) {
		/*
		 * A directory is in the way. Maybe it is empty; try
		 * to remove it:
		 */
		if (!path_copy.len)
			strbuf_addstr(&path_copy, path);

		if (!remove_dir_recursively(&path_copy, REMOVE_DIR_EMPTY_ONLY))
			goto retry_fn;
	} else if (errno == ENOENT && create_directories_remaining-- > 0) {
		/*
		 * Maybe the containing directory didn't exist, or
		 * maybe it was just deleted by a process that is
		 * racing with us to clean up empty directories. Try
		 * to create it:
		 */
		enum scld_error scld_result;

		if (!path_copy.len)
			strbuf_addstr(&path_copy, path);

		do {
			scld_result = safe_create_leading_directories(path_copy.buf);
			if (scld_result == SCLD_OK)
				goto retry_fn;
		} while (scld_result == SCLD_VANISHED && create_directories_remaining-- > 0);
	}

out:
	strbuf_release(&path_copy);
	errno = save_errno;
	return ret;
}

static void fill_sha1_path(struct strbuf *buf, const unsigned char *sha1)
{
	int i;
	for (i = 0; i < 20; i++) {
		static char hex[] = "0123456789abcdef";
		unsigned int val = sha1[i];
		strbuf_addch(buf, hex[val >> 4]);
		strbuf_addch(buf, hex[val & 0xf]);
		if (!i)
			strbuf_addch(buf, '/');
	}
}

void sha1_file_name(struct strbuf *buf, const unsigned char *sha1)
{
	strbuf_addstr(buf, get_object_directory());
	strbuf_addch(buf, '/');
	fill_sha1_path(buf, sha1);
}

struct strbuf *alt_scratch_buf(struct alternate_object_database *alt)
{
	strbuf_setlen(&alt->scratch, alt->base_len);
	return &alt->scratch;
}

static const char *alt_sha1_path(struct alternate_object_database *alt,
				 const unsigned char *sha1)
{
	struct strbuf *buf = alt_scratch_buf(alt);
	fill_sha1_path(buf, sha1);
	return buf->buf;
}

struct alternate_object_database *alt_odb_list;
static struct alternate_object_database **alt_odb_tail;

/*
 * Return non-zero iff the path is usable as an alternate object database.
 */
static int alt_odb_usable(struct strbuf *path, const char *normalized_objdir)
{
	struct alternate_object_database *alt;

	/* Detect cases where alternate disappeared */
	if (!is_directory(path->buf)) {
		error("object directory %s does not exist; "
		      "check .git/objects/info/alternates.",
		      path->buf);
		return 0;
	}

	/*
	 * Prevent the common mistake of listing the same
	 * thing twice, or object directory itself.
	 */
	for (alt = alt_odb_list; alt; alt = alt->next) {
		if (!fspathcmp(path->buf, alt->path))
			return 0;
	}
	if (!fspathcmp(path->buf, normalized_objdir))
		return 0;

	return 1;
}

/*
 * Prepare alternate object database registry.
 *
 * The variable alt_odb_list points at the list of struct
 * alternate_object_database.  The elements on this list come from
 * non-empty elements from colon separated ALTERNATE_DB_ENVIRONMENT
 * environment variable, and $GIT_OBJECT_DIRECTORY/info/alternates,
 * whose contents is similar to that environment variable but can be
 * LF separated.  Its base points at a statically allocated buffer that
 * contains "/the/directory/corresponding/to/.git/objects/...", while
 * its name points just after the slash at the end of ".git/objects/"
 * in the example above, and has enough space to hold 40-byte hex
 * SHA1, an extra slash for the first level indirection, and the
 * terminating NUL.
 */
static void read_info_alternates(const char * relative_base, int depth);
static int link_alt_odb_entry(const char *entry, const char *relative_base,
	int depth, const char *normalized_objdir)
{
	struct alternate_object_database *ent;
	struct strbuf pathbuf = STRBUF_INIT;

	if (!is_absolute_path(entry) && relative_base) {
		strbuf_realpath(&pathbuf, relative_base, 1);
		strbuf_addch(&pathbuf, '/');
	}
	strbuf_addstr(&pathbuf, entry);

	if (strbuf_normalize_path(&pathbuf) < 0 && relative_base) {
		error("unable to normalize alternate object path: %s",
		      pathbuf.buf);
		strbuf_release(&pathbuf);
		return -1;
	}

	/*
	 * The trailing slash after the directory name is given by
	 * this function at the end. Remove duplicates.
	 */
	while (pathbuf.len && pathbuf.buf[pathbuf.len - 1] == '/')
		strbuf_setlen(&pathbuf, pathbuf.len - 1);

	if (!alt_odb_usable(&pathbuf, normalized_objdir)) {
		strbuf_release(&pathbuf);
		return -1;
	}

	ent = alloc_alt_odb(pathbuf.buf);

	/* add the alternate entry */
	*alt_odb_tail = ent;
	alt_odb_tail = &(ent->next);
	ent->next = NULL;

	/* recursively add alternates */
	read_info_alternates(pathbuf.buf, depth + 1);

	strbuf_release(&pathbuf);
	return 0;
}

static const char *parse_alt_odb_entry(const char *string,
				       int sep,
				       struct strbuf *out)
{
	const char *end;

	strbuf_reset(out);

	if (*string == '#') {
		/* comment; consume up to next separator */
		end = strchrnul(string, sep);
	} else if (*string == '"' && !unquote_c_style(out, string, &end)) {
		/*
		 * quoted path; unquote_c_style has copied the
		 * data for us and set "end". Broken quoting (e.g.,
		 * an entry that doesn't end with a quote) falls
		 * back to the unquoted case below.
		 */
	} else {
		/* normal, unquoted path */
		end = strchrnul(string, sep);
		strbuf_add(out, string, end - string);
	}

	if (*end)
		end++;
	return end;
}

static void link_alt_odb_entries(const char *alt, int sep,
				 const char *relative_base, int depth)
{
	struct strbuf objdirbuf = STRBUF_INIT;
	struct strbuf entry = STRBUF_INIT;

	if (!alt || !*alt)
		return;

	if (depth > 5) {
		error("%s: ignoring alternate object stores, nesting too deep.",
				relative_base);
		return;
	}

	strbuf_add_absolute_path(&objdirbuf, get_object_directory());
	if (strbuf_normalize_path(&objdirbuf) < 0)
		die("unable to normalize object directory: %s",
		    objdirbuf.buf);

	while (*alt) {
		alt = parse_alt_odb_entry(alt, sep, &entry);
		if (!entry.len)
			continue;
		link_alt_odb_entry(entry.buf, relative_base, depth, objdirbuf.buf);
	}
	strbuf_release(&entry);
	strbuf_release(&objdirbuf);
}

static void read_info_alternates(const char * relative_base, int depth)
{
	char *path;
	struct strbuf buf = STRBUF_INIT;

	path = xstrfmt("%s/info/alternates", relative_base);
	if (strbuf_read_file(&buf, path, 1024) < 0) {
		warn_on_fopen_errors(path);
		free(path);
		return;
	}

	link_alt_odb_entries(buf.buf, '\n', relative_base, depth);
	strbuf_release(&buf);
	free(path);
}

struct alternate_object_database *alloc_alt_odb(const char *dir)
{
	struct alternate_object_database *ent;

	FLEX_ALLOC_STR(ent, path, dir);
	strbuf_init(&ent->scratch, 0);
	strbuf_addf(&ent->scratch, "%s/", dir);
	ent->base_len = ent->scratch.len;

	return ent;
}

void add_to_alternates_file(const char *reference)
{
	struct lock_file lock = LOCK_INIT;
	char *alts = git_pathdup("objects/info/alternates");
	FILE *in, *out;
	int found = 0;

	hold_lock_file_for_update(&lock, alts, LOCK_DIE_ON_ERROR);
	out = fdopen_lock_file(&lock, "w");
	if (!out)
		die_errno("unable to fdopen alternates lockfile");

	in = fopen(alts, "r");
	if (in) {
		struct strbuf line = STRBUF_INIT;

		while (strbuf_getline(&line, in) != EOF) {
			if (!strcmp(reference, line.buf)) {
				found = 1;
				break;
			}
			fprintf_or_die(out, "%s\n", line.buf);
		}

		strbuf_release(&line);
		fclose(in);
	}
	else if (errno != ENOENT)
		die_errno("unable to read alternates file");

	if (found) {
		rollback_lock_file(&lock);
	} else {
		fprintf_or_die(out, "%s\n", reference);
		if (commit_lock_file(&lock))
			die_errno("unable to move new alternates file into place");
		if (alt_odb_tail)
			link_alt_odb_entries(reference, '\n', NULL, 0);
	}
	free(alts);
}

void add_to_alternates_memory(const char *reference)
{
	/*
	 * Make sure alternates are initialized, or else our entry may be
	 * overwritten when they are.
	 */
	prepare_alt_odb();

	link_alt_odb_entries(reference, '\n', NULL, 0);
}

/*
 * Compute the exact path an alternate is at and returns it. In case of
 * error NULL is returned and the human readable error is added to `err`
 * `path` may be relative and should point to $GITDIR.
 * `err` must not be null.
 */
char *compute_alternate_path(const char *path, struct strbuf *err)
{
	char *ref_git = NULL;
	const char *repo, *ref_git_s;
	int seen_error = 0;

	ref_git_s = real_path_if_valid(path);
	if (!ref_git_s) {
		seen_error = 1;
		strbuf_addf(err, _("path '%s' does not exist"), path);
		goto out;
	} else
		/*
		 * Beware: read_gitfile(), real_path() and mkpath()
		 * return static buffer
		 */
		ref_git = xstrdup(ref_git_s);

	repo = read_gitfile(ref_git);
	if (!repo)
		repo = read_gitfile(mkpath("%s/.git", ref_git));
	if (repo) {
		free(ref_git);
		ref_git = xstrdup(repo);
	}

	if (!repo && is_directory(mkpath("%s/.git/objects", ref_git))) {
		char *ref_git_git = mkpathdup("%s/.git", ref_git);
		free(ref_git);
		ref_git = ref_git_git;
	} else if (!is_directory(mkpath("%s/objects", ref_git))) {
		struct strbuf sb = STRBUF_INIT;
		seen_error = 1;
		if (get_common_dir(&sb, ref_git)) {
			strbuf_addf(err,
				    _("reference repository '%s' as a linked "
				      "checkout is not supported yet."),
				    path);
			goto out;
		}

		strbuf_addf(err, _("reference repository '%s' is not a "
					"local repository."), path);
		goto out;
	}

	if (!access(mkpath("%s/shallow", ref_git), F_OK)) {
		strbuf_addf(err, _("reference repository '%s' is shallow"),
			    path);
		seen_error = 1;
		goto out;
	}

	if (!access(mkpath("%s/info/grafts", ref_git), F_OK)) {
		strbuf_addf(err,
			    _("reference repository '%s' is grafted"),
			    path);
		seen_error = 1;
		goto out;
	}

out:
	if (seen_error) {
		FREE_AND_NULL(ref_git);
	}

	return ref_git;
}

int foreach_alt_odb(alt_odb_fn fn, void *cb)
{
	struct alternate_object_database *ent;
	int r = 0;

	prepare_alt_odb();
	for (ent = alt_odb_list; ent; ent = ent->next) {
		r = fn(ent, cb);
		if (r)
			break;
	}
	return r;
}

void prepare_alt_odb(void)
{
	const char *alt;

	if (alt_odb_tail)
		return;

	alt = getenv(ALTERNATE_DB_ENVIRONMENT);

	alt_odb_tail = &alt_odb_list;
	link_alt_odb_entries(alt, PATH_SEP, NULL, 0);

	read_info_alternates(get_object_directory(), 0);
}

/* Returns 1 if we have successfully freshened the file, 0 otherwise. */
static int freshen_file(const char *fn)
{
	struct utimbuf t;
	t.actime = t.modtime = time(NULL);
	return !utime(fn, &t);
}

/*
 * All of the check_and_freshen functions return 1 if the file exists and was
 * freshened (if freshening was requested), 0 otherwise. If they return
 * 0, you should not assume that it is safe to skip a write of the object (it
 * either does not exist on disk, or has a stale mtime and may be subject to
 * pruning).
 */
int check_and_freshen_file(const char *fn, int freshen)
{
	if (access(fn, F_OK))
		return 0;
	if (freshen && !freshen_file(fn))
		return 0;
	return 1;
}

static int check_and_freshen_local(const unsigned char *sha1, int freshen)
{
	static struct strbuf buf = STRBUF_INIT;

	strbuf_reset(&buf);
	sha1_file_name(&buf, sha1);

	return check_and_freshen_file(buf.buf, freshen);
}

static int check_and_freshen_nonlocal(const unsigned char *sha1, int freshen)
{
	struct alternate_object_database *alt;
	prepare_alt_odb();
	for (alt = alt_odb_list; alt; alt = alt->next) {
		const char *path = alt_sha1_path(alt, sha1);
		if (check_and_freshen_file(path, freshen))
			return 1;
	}
	return 0;
}

static int check_and_freshen(const unsigned char *sha1, int freshen)
{
	return check_and_freshen_local(sha1, freshen) ||
	       check_and_freshen_nonlocal(sha1, freshen);
}

int has_loose_object_nonlocal(const unsigned char *sha1)
{
	return check_and_freshen_nonlocal(sha1, 0);
}

static int has_loose_object(const unsigned char *sha1)
{
	return check_and_freshen(sha1, 0);
}

static void mmap_limit_check(size_t length)
{
	static size_t limit = 0;
	if (!limit) {
		limit = git_env_ulong("GIT_MMAP_LIMIT", 0);
		if (!limit)
			limit = SIZE_MAX;
	}
	if (length > limit)
		die("attempting to mmap %"PRIuMAX" over limit %"PRIuMAX,
		    (uintmax_t)length, (uintmax_t)limit);
}

void *xmmap_gently(void *start, size_t length,
		  int prot, int flags, int fd, off_t offset)
{
	void *ret;

	mmap_limit_check(length);
	ret = mmap(start, length, prot, flags, fd, offset);
	if (ret == MAP_FAILED) {
		if (!length)
			return NULL;
		release_pack_memory(length);
		ret = mmap(start, length, prot, flags, fd, offset);
	}
	return ret;
}

void *xmmap(void *start, size_t length,
	int prot, int flags, int fd, off_t offset)
{
	void *ret = xmmap_gently(start, length, prot, flags, fd, offset);
	if (ret == MAP_FAILED)
		die_errno("mmap failed");
	return ret;
}

/*
 * With an in-core object data in "map", rehash it to make sure the
 * object name actually matches "sha1" to detect object corruption.
 * With "map" == NULL, try reading the object named with "sha1" using
 * the streaming interface and rehash it to do the same.
 */
int check_sha1_signature(const unsigned char *sha1, void *map,
			 unsigned long size, const char *type)
{
	struct object_id real_oid;
	enum object_type obj_type;
	struct git_istream *st;
	git_hash_ctx c;
	char hdr[32];
	int hdrlen;

	if (map) {
		hash_object_file(map, size, type, &real_oid);
		return hashcmp(sha1, real_oid.hash) ? -1 : 0;
	}

	st = open_istream(sha1, &obj_type, &size, NULL);
	if (!st)
		return -1;

	/* Generate the header */
	hdrlen = xsnprintf(hdr, sizeof(hdr), "%s %lu", type_name(obj_type), size) + 1;

	/* Sha1.. */
	the_hash_algo->init_fn(&c);
	the_hash_algo->update_fn(&c, hdr, hdrlen);
	for (;;) {
		char buf[1024 * 16];
		ssize_t readlen = read_istream(st, buf, sizeof(buf));

		if (readlen < 0) {
			close_istream(st);
			return -1;
		}
		if (!readlen)
			break;
		the_hash_algo->update_fn(&c, buf, readlen);
	}
	the_hash_algo->final_fn(real_oid.hash, &c);
	close_istream(st);
	return hashcmp(sha1, real_oid.hash) ? -1 : 0;
}

int git_open_cloexec(const char *name, int flags)
{
	int fd;
	static int o_cloexec = O_CLOEXEC;

	fd = open(name, flags | o_cloexec);
	if ((o_cloexec & O_CLOEXEC) && fd < 0 && errno == EINVAL) {
		/* Try again w/o O_CLOEXEC: the kernel might not support it */
		o_cloexec &= ~O_CLOEXEC;
		fd = open(name, flags | o_cloexec);
	}

#if defined(F_GETFD) && defined(F_SETFD) && defined(FD_CLOEXEC)
	{
		static int fd_cloexec = FD_CLOEXEC;

		if (!o_cloexec && 0 <= fd && fd_cloexec) {
			/* Opened w/o O_CLOEXEC?  try with fcntl(2) to add it */
			int flags = fcntl(fd, F_GETFD);
			if (fcntl(fd, F_SETFD, flags | fd_cloexec))
				fd_cloexec = 0;
		}
	}
#endif
	return fd;
}

/*
 * Find "sha1" as a loose object in the local repository or in an alternate.
 * Returns 0 on success, negative on failure.
 *
 * The "path" out-parameter will give the path of the object we found (if any).
 * Note that it may point to static storage and is only valid until another
 * call to sha1_file_name(), etc.
 */
static int stat_sha1_file(const unsigned char *sha1, struct stat *st,
			  const char **path)
{
	struct alternate_object_database *alt;
	static struct strbuf buf = STRBUF_INIT;

	strbuf_reset(&buf);
	sha1_file_name(&buf, sha1);
	*path = buf.buf;

	if (!lstat(*path, st))
		return 0;

	prepare_alt_odb();
	errno = ENOENT;
	for (alt = alt_odb_list; alt; alt = alt->next) {
		*path = alt_sha1_path(alt, sha1);
		if (!lstat(*path, st))
			return 0;
	}

	return -1;
}

/*
 * Like stat_sha1_file(), but actually open the object and return the
 * descriptor. See the caveats on the "path" parameter above.
 */
static int open_sha1_file(const unsigned char *sha1, const char **path)
{
	int fd;
	struct alternate_object_database *alt;
	int most_interesting_errno;
	static struct strbuf buf = STRBUF_INIT;

	strbuf_reset(&buf);
	sha1_file_name(&buf, sha1);
	*path = buf.buf;

	fd = git_open(*path);
	if (fd >= 0)
		return fd;
	most_interesting_errno = errno;

	prepare_alt_odb();
	for (alt = alt_odb_list; alt; alt = alt->next) {
		*path = alt_sha1_path(alt, sha1);
		fd = git_open(*path);
		if (fd >= 0)
			return fd;
		if (most_interesting_errno == ENOENT)
			most_interesting_errno = errno;
	}
	errno = most_interesting_errno;
	return -1;
}

/*
 * Map the loose object at "path" if it is not NULL, or the path found by
 * searching for a loose object named "sha1".
 */
static void *map_sha1_file_1(const char *path,
			     const unsigned char *sha1,
			     unsigned long *size)
{
	void *map;
	int fd;

	if (path)
		fd = git_open(path);
	else
		fd = open_sha1_file(sha1, &path);
	map = NULL;
	if (fd >= 0) {
		struct stat st;

		if (!fstat(fd, &st)) {
			*size = xsize_t(st.st_size);
			if (!*size) {
				/* mmap() is forbidden on empty files */
				error("object file %s is empty", path);
				return NULL;
			}
			map = xmmap(NULL, *size, PROT_READ, MAP_PRIVATE, fd, 0);
		}
		close(fd);
	}
	return map;
}

void *map_sha1_file(const unsigned char *sha1, unsigned long *size)
{
	return map_sha1_file_1(NULL, sha1, size);
}

static int unpack_sha1_short_header(git_zstream *stream,
				    unsigned char *map, unsigned long mapsize,
				    void *buffer, unsigned long bufsiz)
{
	/* Get the data stream */
	memset(stream, 0, sizeof(*stream));
	stream->next_in = map;
	stream->avail_in = mapsize;
	stream->next_out = buffer;
	stream->avail_out = bufsiz;

	git_inflate_init(stream);
	return git_inflate(stream, 0);
}

int unpack_sha1_header(git_zstream *stream,
		       unsigned char *map, unsigned long mapsize,
		       void *buffer, unsigned long bufsiz)
{
	int status = unpack_sha1_short_header(stream, map, mapsize,
					      buffer, bufsiz);

	if (status < Z_OK)
		return status;

	/* Make sure we have the terminating NUL */
	if (!memchr(buffer, '\0', stream->next_out - (unsigned char *)buffer))
		return -1;
	return 0;
}

static int unpack_sha1_header_to_strbuf(git_zstream *stream, unsigned char *map,
					unsigned long mapsize, void *buffer,
					unsigned long bufsiz, struct strbuf *header)
{
	int status;

	status = unpack_sha1_short_header(stream, map, mapsize, buffer, bufsiz);
	if (status < Z_OK)
		return -1;

	/*
	 * Check if entire header is unpacked in the first iteration.
	 */
	if (memchr(buffer, '\0', stream->next_out - (unsigned char *)buffer))
		return 0;

	/*
	 * buffer[0..bufsiz] was not large enough.  Copy the partial
	 * result out to header, and then append the result of further
	 * reading the stream.
	 */
	strbuf_add(header, buffer, stream->next_out - (unsigned char *)buffer);
	stream->next_out = buffer;
	stream->avail_out = bufsiz;

	do {
		status = git_inflate(stream, 0);
		strbuf_add(header, buffer, stream->next_out - (unsigned char *)buffer);
		if (memchr(buffer, '\0', stream->next_out - (unsigned char *)buffer))
			return 0;
		stream->next_out = buffer;
		stream->avail_out = bufsiz;
	} while (status != Z_STREAM_END);
	return -1;
}

static void *unpack_sha1_rest(git_zstream *stream, void *buffer, unsigned long size, const unsigned char *sha1)
{
	int bytes = strlen(buffer) + 1;
	unsigned char *buf = xmallocz(size);
	unsigned long n;
	int status = Z_OK;

	n = stream->total_out - bytes;
	if (n > size)
		n = size;
	memcpy(buf, (char *) buffer + bytes, n);
	bytes = n;
	if (bytes <= size) {
		/*
		 * The above condition must be (bytes <= size), not
		 * (bytes < size).  In other words, even though we
		 * expect no more output and set avail_out to zero,
		 * the input zlib stream may have bytes that express
		 * "this concludes the stream", and we *do* want to
		 * eat that input.
		 *
		 * Otherwise we would not be able to test that we
		 * consumed all the input to reach the expected size;
		 * we also want to check that zlib tells us that all
		 * went well with status == Z_STREAM_END at the end.
		 */
		stream->next_out = buf + bytes;
		stream->avail_out = size - bytes;
		while (status == Z_OK)
			status = git_inflate(stream, Z_FINISH);
	}
	if (status == Z_STREAM_END && !stream->avail_in) {
		git_inflate_end(stream);
		return buf;
	}

	if (status < 0)
		error("corrupt loose object '%s'", sha1_to_hex(sha1));
	else if (stream->avail_in)
		error("garbage at end of loose object '%s'",
		      sha1_to_hex(sha1));
	free(buf);
	return NULL;
}

/*
 * We used to just use "sscanf()", but that's actually way
 * too permissive for what we want to check. So do an anal
 * object header parse by hand.
 */
static int parse_sha1_header_extended(const char *hdr, struct object_info *oi,
			       unsigned int flags)
{
	const char *type_buf = hdr;
	unsigned long size;
	int type, type_len = 0;

	/*
	 * The type can be of any size but is followed by
	 * a space.
	 */
	for (;;) {
		char c = *hdr++;
		if (!c)
			return -1;
		if (c == ' ')
			break;
		type_len++;
	}

	type = type_from_string_gently(type_buf, type_len, 1);
	if (oi->type_name)
		strbuf_add(oi->type_name, type_buf, type_len);
	/*
	 * Set type to 0 if its an unknown object and
	 * we're obtaining the type using '--allow-unknown-type'
	 * option.
	 */
	if ((flags & OBJECT_INFO_ALLOW_UNKNOWN_TYPE) && (type < 0))
		type = 0;
	else if (type < 0)
		die("invalid object type");
	if (oi->typep)
		*oi->typep = type;

	/*
	 * The length must follow immediately, and be in canonical
	 * decimal format (ie "010" is not valid).
	 */
	size = *hdr++ - '0';
	if (size > 9)
		return -1;
	if (size) {
		for (;;) {
			unsigned long c = *hdr - '0';
			if (c > 9)
				break;
			hdr++;
			size = size * 10 + c;
		}
	}

	if (oi->sizep)
		*oi->sizep = size;

	/*
	 * The length must be followed by a zero byte
	 */
	return *hdr ? -1 : type;
}

int parse_sha1_header(const char *hdr, unsigned long *sizep)
{
	struct object_info oi = OBJECT_INFO_INIT;

	oi.sizep = sizep;
	return parse_sha1_header_extended(hdr, &oi, 0);
}

static int sha1_loose_object_info(const unsigned char *sha1,
				  struct object_info *oi,
				  int flags)
{
	int status = 0;
	unsigned long mapsize;
	void *map;
	git_zstream stream;
	char hdr[32];
	struct strbuf hdrbuf = STRBUF_INIT;
	unsigned long size_scratch;

	if (oi->delta_base_sha1)
		hashclr(oi->delta_base_sha1);

	/*
	 * If we don't care about type or size, then we don't
	 * need to look inside the object at all. Note that we
	 * do not optimize out the stat call, even if the
	 * caller doesn't care about the disk-size, since our
	 * return value implicitly indicates whether the
	 * object even exists.
	 */
	if (!oi->typep && !oi->type_name && !oi->sizep && !oi->contentp) {
		const char *path;
		struct stat st;
		if (stat_sha1_file(sha1, &st, &path) < 0)
			return -1;
		if (oi->disk_sizep)
			*oi->disk_sizep = st.st_size;
		return 0;
	}

	map = map_sha1_file(sha1, &mapsize);
	if (!map)
		return -1;

	if (!oi->sizep)
		oi->sizep = &size_scratch;

	if (oi->disk_sizep)
		*oi->disk_sizep = mapsize;
	if ((flags & OBJECT_INFO_ALLOW_UNKNOWN_TYPE)) {
		if (unpack_sha1_header_to_strbuf(&stream, map, mapsize, hdr, sizeof(hdr), &hdrbuf) < 0)
			status = error("unable to unpack %s header with --allow-unknown-type",
				       sha1_to_hex(sha1));
	} else if (unpack_sha1_header(&stream, map, mapsize, hdr, sizeof(hdr)) < 0)
		status = error("unable to unpack %s header",
			       sha1_to_hex(sha1));
	if (status < 0)
		; /* Do nothing */
	else if (hdrbuf.len) {
		if ((status = parse_sha1_header_extended(hdrbuf.buf, oi, flags)) < 0)
			status = error("unable to parse %s header with --allow-unknown-type",
				       sha1_to_hex(sha1));
	} else if ((status = parse_sha1_header_extended(hdr, oi, flags)) < 0)
		status = error("unable to parse %s header", sha1_to_hex(sha1));

	if (status >= 0 && oi->contentp) {
		*oi->contentp = unpack_sha1_rest(&stream, hdr,
						 *oi->sizep, sha1);
		if (!*oi->contentp) {
			git_inflate_end(&stream);
			status = -1;
		}
	} else
		git_inflate_end(&stream);

	munmap(map, mapsize);
	if (status && oi->typep)
		*oi->typep = status;
	if (oi->sizep == &size_scratch)
		oi->sizep = NULL;
	strbuf_release(&hdrbuf);
	oi->whence = OI_LOOSE;
	return (status < 0) ? status : 0;
}

int fetch_if_missing = 1;

int sha1_object_info_extended(const unsigned char *sha1, struct object_info *oi, unsigned flags)
{
	static struct object_info blank_oi = OBJECT_INFO_INIT;
	struct pack_entry e;
	int rtype;
	const unsigned char *real = (flags & OBJECT_INFO_LOOKUP_REPLACE) ?
				    lookup_replace_object(sha1) :
				    sha1;
	int already_retried = 0;

	if (is_null_sha1(real))
		return -1;

	if (!oi)
		oi = &blank_oi;

	if (!(flags & OBJECT_INFO_SKIP_CACHED)) {
		struct cached_object *co = find_cached_object(real);
		if (co) {
			if (oi->typep)
				*(oi->typep) = co->type;
			if (oi->sizep)
				*(oi->sizep) = co->size;
			if (oi->disk_sizep)
				*(oi->disk_sizep) = 0;
			if (oi->delta_base_sha1)
				hashclr(oi->delta_base_sha1);
			if (oi->type_name)
				strbuf_addstr(oi->type_name, type_name(co->type));
			if (oi->contentp)
				*oi->contentp = xmemdupz(co->buf, co->size);
			oi->whence = OI_CACHED;
			return 0;
		}
	}

	while (1) {
		if (find_pack_entry(real, &e))
			break;

		/* Most likely it's a loose object. */
		if (!sha1_loose_object_info(real, oi, flags))
			return 0;

		/* Not a loose object; someone else may have just packed it. */
		reprepare_packed_git();
		if (find_pack_entry(real, &e))
			break;

		/* Check if it is a missing object */
		if (fetch_if_missing && repository_format_partial_clone &&
		    !already_retried) {
			/*
			 * TODO Investigate haveing fetch_object() return
			 * TODO error/success and stopping the music here.
			 */
			fetch_object(repository_format_partial_clone, real);
			already_retried = 1;
			continue;
		}

		return -1;
	}

	if (oi == &blank_oi)
		/*
		 * We know that the caller doesn't actually need the
		 * information below, so return early.
		 */
		return 0;
	rtype = packed_object_info(e.p, e.offset, oi);
	if (rtype < 0) {
		mark_bad_packed_object(e.p, real);
		return sha1_object_info_extended(real, oi, 0);
	} else if (oi->whence == OI_PACKED) {
		oi->u.packed.offset = e.offset;
		oi->u.packed.pack = e.p;
		oi->u.packed.is_delta = (rtype == OBJ_REF_DELTA ||
					 rtype == OBJ_OFS_DELTA);
	}

	return 0;
}

/* returns enum object_type or negative */
int sha1_object_info(const unsigned char *sha1, unsigned long *sizep)
{
	enum object_type type;
	struct object_info oi = OBJECT_INFO_INIT;

	oi.typep = &type;
	oi.sizep = sizep;
	if (sha1_object_info_extended(sha1, &oi,
				      OBJECT_INFO_LOOKUP_REPLACE) < 0)
		return -1;
	return type;
}

static void *read_object(const unsigned char *sha1, enum object_type *type,
			 unsigned long *size)
{
	struct object_info oi = OBJECT_INFO_INIT;
	void *content;
	oi.typep = type;
	oi.sizep = size;
	oi.contentp = &content;

	if (sha1_object_info_extended(sha1, &oi, 0) < 0)
		return NULL;
	return content;
}

int pretend_object_file(void *buf, unsigned long len, enum object_type type,
			struct object_id *oid)
{
	struct cached_object *co;

<<<<<<< HEAD
	hash_object_file(buf, len, typename(type), oid);
	if (has_sha1_file(oid->hash) || find_cached_object(oid->hash))
=======
	hash_sha1_file(buf, len, type_name(type), sha1);
	if (has_sha1_file(sha1) || find_cached_object(sha1))
>>>>>>> efdfe11f
		return 0;
	ALLOC_GROW(cached_objects, cached_object_nr + 1, cached_object_alloc);
	co = &cached_objects[cached_object_nr++];
	co->size = len;
	co->type = type;
	co->buf = xmalloc(len);
	memcpy(co->buf, buf, len);
	hashcpy(co->sha1, oid->hash);
	return 0;
}

/*
 * This function dies on corrupt objects; the callers who want to
 * deal with them should arrange to call read_object() and give error
 * messages themselves.
 */
void *read_sha1_file_extended(const unsigned char *sha1,
			      enum object_type *type,
			      unsigned long *size,
			      int lookup_replace)
{
	void *data;
	const struct packed_git *p;
	const char *path;
	struct stat st;
	const unsigned char *repl = lookup_replace ? lookup_replace_object(sha1)
						   : sha1;

	errno = 0;
	data = read_object(repl, type, size);
	if (data)
		return data;

	if (errno && errno != ENOENT)
		die_errno("failed to read object %s", sha1_to_hex(sha1));

	/* die if we replaced an object with one that does not exist */
	if (repl != sha1)
		die("replacement %s not found for %s",
		    sha1_to_hex(repl), sha1_to_hex(sha1));

	if (!stat_sha1_file(repl, &st, &path))
		die("loose object %s (stored in %s) is corrupt",
		    sha1_to_hex(repl), path);

	if ((p = has_packed_and_bad(repl)) != NULL)
		die("packed object %s (stored in %s) is corrupt",
		    sha1_to_hex(repl), p->pack_name);

	return NULL;
}

void *read_object_with_reference(const unsigned char *sha1,
				 const char *required_type_name,
				 unsigned long *size,
				 unsigned char *actual_sha1_return)
{
	enum object_type type, required_type;
	void *buffer;
	unsigned long isize;
	unsigned char actual_sha1[20];

	required_type = type_from_string(required_type_name);
	hashcpy(actual_sha1, sha1);
	while (1) {
		int ref_length = -1;
		const char *ref_type = NULL;

		buffer = read_sha1_file(actual_sha1, &type, &isize);
		if (!buffer)
			return NULL;
		if (type == required_type) {
			*size = isize;
			if (actual_sha1_return)
				hashcpy(actual_sha1_return, actual_sha1);
			return buffer;
		}
		/* Handle references */
		else if (type == OBJ_COMMIT)
			ref_type = "tree ";
		else if (type == OBJ_TAG)
			ref_type = "object ";
		else {
			free(buffer);
			return NULL;
		}
		ref_length = strlen(ref_type);

		if (ref_length + 40 > isize ||
		    memcmp(buffer, ref_type, ref_length) ||
		    get_sha1_hex((char *) buffer + ref_length, actual_sha1)) {
			free(buffer);
			return NULL;
		}
		free(buffer);
		/* Now we have the ID of the referred-to object in
		 * actual_sha1.  Check again. */
	}
}

static void write_object_file_prepare(const void *buf, unsigned long len,
				      const char *type, struct object_id *oid,
				      char *hdr, int *hdrlen)
{
	git_hash_ctx c;

	/* Generate the header */
	*hdrlen = xsnprintf(hdr, *hdrlen, "%s %lu", type, len)+1;

	/* Sha1.. */
	the_hash_algo->init_fn(&c);
	the_hash_algo->update_fn(&c, hdr, *hdrlen);
	the_hash_algo->update_fn(&c, buf, len);
	the_hash_algo->final_fn(oid->hash, &c);
}

/*
 * Move the just written object into its final resting place.
 */
int finalize_object_file(const char *tmpfile, const char *filename)
{
	int ret = 0;

	if (object_creation_mode == OBJECT_CREATION_USES_RENAMES)
		goto try_rename;
	else if (link(tmpfile, filename))
		ret = errno;

	/*
	 * Coda hack - coda doesn't like cross-directory links,
	 * so we fall back to a rename, which will mean that it
	 * won't be able to check collisions, but that's not a
	 * big deal.
	 *
	 * The same holds for FAT formatted media.
	 *
	 * When this succeeds, we just return.  We have nothing
	 * left to unlink.
	 */
	if (ret && ret != EEXIST) {
	try_rename:
		if (!rename(tmpfile, filename))
			goto out;
		ret = errno;
	}
	unlink_or_warn(tmpfile);
	if (ret) {
		if (ret != EEXIST) {
			return error_errno("unable to write sha1 filename %s", filename);
		}
		/* FIXME!!! Collision check here ? */
	}

out:
	if (adjust_shared_perm(filename))
		return error("unable to set permission to '%s'", filename);
	return 0;
}

static int write_buffer(int fd, const void *buf, size_t len)
{
	if (write_in_full(fd, buf, len) < 0)
		return error_errno("file write error");
	return 0;
}

int hash_object_file(const void *buf, unsigned long len, const char *type,
		     struct object_id *oid)
{
	char hdr[32];
	int hdrlen = sizeof(hdr);
	write_object_file_prepare(buf, len, type, oid, hdr, &hdrlen);
	return 0;
}

/* Finalize a file on disk, and close it. */
static void close_sha1_file(int fd)
{
	if (fsync_object_files)
		fsync_or_die(fd, "sha1 file");
	if (close(fd) != 0)
		die_errno("error when closing sha1 file");
}

/* Size of directory component, including the ending '/' */
static inline int directory_size(const char *filename)
{
	const char *s = strrchr(filename, '/');
	if (!s)
		return 0;
	return s - filename + 1;
}

/*
 * This creates a temporary file in the same directory as the final
 * 'filename'
 *
 * We want to avoid cross-directory filename renames, because those
 * can have problems on various filesystems (FAT, NFS, Coda).
 */
static int create_tmpfile(struct strbuf *tmp, const char *filename)
{
	int fd, dirlen = directory_size(filename);

	strbuf_reset(tmp);
	strbuf_add(tmp, filename, dirlen);
	strbuf_addstr(tmp, "tmp_obj_XXXXXX");
	fd = git_mkstemp_mode(tmp->buf, 0444);
	if (fd < 0 && dirlen && errno == ENOENT) {
		/*
		 * Make sure the directory exists; note that the contents
		 * of the buffer are undefined after mkstemp returns an
		 * error, so we have to rewrite the whole buffer from
		 * scratch.
		 */
		strbuf_reset(tmp);
		strbuf_add(tmp, filename, dirlen - 1);
		if (mkdir(tmp->buf, 0777) && errno != EEXIST)
			return -1;
		if (adjust_shared_perm(tmp->buf))
			return -1;

		/* Try again */
		strbuf_addstr(tmp, "/tmp_obj_XXXXXX");
		fd = git_mkstemp_mode(tmp->buf, 0444);
	}
	return fd;
}

static int write_loose_object(const struct object_id *oid, char *hdr,
			      int hdrlen, const void *buf, unsigned long len,
			      time_t mtime)
{
	int fd, ret;
	unsigned char compressed[4096];
	git_zstream stream;
	git_hash_ctx c;
	struct object_id parano_oid;
	static struct strbuf tmp_file = STRBUF_INIT;
	static struct strbuf filename = STRBUF_INIT;

	strbuf_reset(&filename);
	sha1_file_name(&filename, oid->hash);

	fd = create_tmpfile(&tmp_file, filename.buf);
	if (fd < 0) {
		if (errno == EACCES)
			return error("insufficient permission for adding an object to repository database %s", get_object_directory());
		else
			return error_errno("unable to create temporary file");
	}

	/* Set it up */
	git_deflate_init(&stream, zlib_compression_level);
	stream.next_out = compressed;
	stream.avail_out = sizeof(compressed);
	the_hash_algo->init_fn(&c);

	/* First header.. */
	stream.next_in = (unsigned char *)hdr;
	stream.avail_in = hdrlen;
	while (git_deflate(&stream, 0) == Z_OK)
		; /* nothing */
	the_hash_algo->update_fn(&c, hdr, hdrlen);

	/* Then the data itself.. */
	stream.next_in = (void *)buf;
	stream.avail_in = len;
	do {
		unsigned char *in0 = stream.next_in;
		ret = git_deflate(&stream, Z_FINISH);
		the_hash_algo->update_fn(&c, in0, stream.next_in - in0);
		if (write_buffer(fd, compressed, stream.next_out - compressed) < 0)
			die("unable to write sha1 file");
		stream.next_out = compressed;
		stream.avail_out = sizeof(compressed);
	} while (ret == Z_OK);

	if (ret != Z_STREAM_END)
		die("unable to deflate new object %s (%d)", oid_to_hex(oid),
		    ret);
	ret = git_deflate_end_gently(&stream);
	if (ret != Z_OK)
		die("deflateEnd on object %s failed (%d)", oid_to_hex(oid),
		    ret);
	the_hash_algo->final_fn(parano_oid.hash, &c);
	if (oidcmp(oid, &parano_oid) != 0)
		die("confused by unstable object source data for %s",
		    oid_to_hex(oid));

	close_sha1_file(fd);

	if (mtime) {
		struct utimbuf utb;
		utb.actime = mtime;
		utb.modtime = mtime;
		if (utime(tmp_file.buf, &utb) < 0)
			warning_errno("failed utime() on %s", tmp_file.buf);
	}

	return finalize_object_file(tmp_file.buf, filename.buf);
}

static int freshen_loose_object(const unsigned char *sha1)
{
	return check_and_freshen(sha1, 1);
}

static int freshen_packed_object(const unsigned char *sha1)
{
	struct pack_entry e;
	if (!find_pack_entry(sha1, &e))
		return 0;
	if (e.p->freshened)
		return 1;
	if (!freshen_file(e.p->pack_name))
		return 0;
	e.p->freshened = 1;
	return 1;
}

int write_object_file(const void *buf, unsigned long len, const char *type,
		      struct object_id *oid)
{
	char hdr[32];
	int hdrlen = sizeof(hdr);

	/* Normally if we have it in the pack then we do not bother writing
	 * it out into .git/objects/??/?{38} file.
	 */
	write_object_file_prepare(buf, len, type, oid, hdr, &hdrlen);
	if (freshen_packed_object(oid->hash) || freshen_loose_object(oid->hash))
		return 0;
	return write_loose_object(oid, hdr, hdrlen, buf, len, 0);
}

int hash_object_file_literally(const void *buf, unsigned long len,
			       const char *type, struct object_id *oid,
			       unsigned flags)
{
	char *header;
	int hdrlen, status = 0;

	/* type string, SP, %lu of the length plus NUL must fit this */
	hdrlen = strlen(type) + 32;
	header = xmalloc(hdrlen);
	write_object_file_prepare(buf, len, type, oid, header, &hdrlen);

	if (!(flags & HASH_WRITE_OBJECT))
		goto cleanup;
	if (freshen_packed_object(oid->hash) || freshen_loose_object(oid->hash))
		goto cleanup;
	status = write_loose_object(oid, header, hdrlen, buf, len, 0);

cleanup:
	free(header);
	return status;
}

int force_object_loose(const struct object_id *oid, time_t mtime)
{
	void *buf;
	unsigned long len;
	enum object_type type;
	char hdr[32];
	int hdrlen;
	int ret;

	if (has_loose_object(oid->hash))
		return 0;
	buf = read_object(oid->hash, &type, &len);
	if (!buf)
<<<<<<< HEAD
		return error("cannot read sha1_file for %s", oid_to_hex(oid));
	hdrlen = xsnprintf(hdr, sizeof(hdr), "%s %lu", typename(type), len) + 1;
	ret = write_loose_object(oid, hdr, hdrlen, buf, len, mtime);
=======
		return error("cannot read sha1_file for %s", sha1_to_hex(sha1));
	hdrlen = xsnprintf(hdr, sizeof(hdr), "%s %lu", type_name(type), len) + 1;
	ret = write_loose_object(sha1, hdr, hdrlen, buf, len, mtime);
>>>>>>> efdfe11f
	free(buf);

	return ret;
}

int has_sha1_file_with_flags(const unsigned char *sha1, int flags)
{
	if (!startup_info->have_repository)
		return 0;
	return sha1_object_info_extended(sha1, NULL,
					 flags | OBJECT_INFO_SKIP_CACHED) >= 0;
}

int has_object_file(const struct object_id *oid)
{
	return has_sha1_file(oid->hash);
}

int has_object_file_with_flags(const struct object_id *oid, int flags)
{
	return has_sha1_file_with_flags(oid->hash, flags);
}

static void check_tree(const void *buf, size_t size)
{
	struct tree_desc desc;
	struct name_entry entry;

	init_tree_desc(&desc, buf, size);
	while (tree_entry(&desc, &entry))
		/* do nothing
		 * tree_entry() will die() on malformed entries */
		;
}

static void check_commit(const void *buf, size_t size)
{
	struct commit c;
	memset(&c, 0, sizeof(c));
	if (parse_commit_buffer(&c, buf, size))
		die("corrupt commit");
}

static void check_tag(const void *buf, size_t size)
{
	struct tag t;
	memset(&t, 0, sizeof(t));
	if (parse_tag_buffer(&t, buf, size))
		die("corrupt tag");
}

static int index_mem(struct object_id *oid, void *buf, size_t size,
		     enum object_type type,
		     const char *path, unsigned flags)
{
	int ret, re_allocated = 0;
	int write_object = flags & HASH_WRITE_OBJECT;

	if (!type)
		type = OBJ_BLOB;

	/*
	 * Convert blobs to git internal format
	 */
	if ((type == OBJ_BLOB) && path) {
		struct strbuf nbuf = STRBUF_INIT;
		if (convert_to_git(&the_index, path, buf, size, &nbuf,
				   get_conv_flags(flags))) {
			buf = strbuf_detach(&nbuf, &size);
			re_allocated = 1;
		}
	}
	if (flags & HASH_FORMAT_CHECK) {
		if (type == OBJ_TREE)
			check_tree(buf, size);
		if (type == OBJ_COMMIT)
			check_commit(buf, size);
		if (type == OBJ_TAG)
			check_tag(buf, size);
	}

	if (write_object)
<<<<<<< HEAD
		ret = write_object_file(buf, size, typename(type), oid);
	else
		ret = hash_object_file(buf, size, typename(type), oid);
=======
		ret = write_sha1_file(buf, size, type_name(type), oid->hash);
	else
		ret = hash_sha1_file(buf, size, type_name(type), oid->hash);
>>>>>>> efdfe11f
	if (re_allocated)
		free(buf);
	return ret;
}

static int index_stream_convert_blob(struct object_id *oid, int fd,
				     const char *path, unsigned flags)
{
	int ret;
	const int write_object = flags & HASH_WRITE_OBJECT;
	struct strbuf sbuf = STRBUF_INIT;

	assert(path);
	assert(would_convert_to_git_filter_fd(path));

	convert_to_git_filter_fd(&the_index, path, fd, &sbuf,
				 get_conv_flags(flags));

	if (write_object)
<<<<<<< HEAD
		ret = write_object_file(sbuf.buf, sbuf.len, typename(OBJ_BLOB),
					oid);
	else
		ret = hash_object_file(sbuf.buf, sbuf.len, typename(OBJ_BLOB),
				       oid);
=======
		ret = write_sha1_file(sbuf.buf, sbuf.len, type_name(OBJ_BLOB),
				      oid->hash);
	else
		ret = hash_sha1_file(sbuf.buf, sbuf.len, type_name(OBJ_BLOB),
				     oid->hash);
>>>>>>> efdfe11f
	strbuf_release(&sbuf);
	return ret;
}

static int index_pipe(struct object_id *oid, int fd, enum object_type type,
		      const char *path, unsigned flags)
{
	struct strbuf sbuf = STRBUF_INIT;
	int ret;

	if (strbuf_read(&sbuf, fd, 4096) >= 0)
		ret = index_mem(oid, sbuf.buf, sbuf.len, type, path, flags);
	else
		ret = -1;
	strbuf_release(&sbuf);
	return ret;
}

#define SMALL_FILE_SIZE (32*1024)

static int index_core(struct object_id *oid, int fd, size_t size,
		      enum object_type type, const char *path,
		      unsigned flags)
{
	int ret;

	if (!size) {
		ret = index_mem(oid, "", size, type, path, flags);
	} else if (size <= SMALL_FILE_SIZE) {
		char *buf = xmalloc(size);
		ssize_t read_result = read_in_full(fd, buf, size);
		if (read_result < 0)
			ret = error_errno("read error while indexing %s",
					  path ? path : "<unknown>");
		else if (read_result != size)
			ret = error("short read while indexing %s",
				    path ? path : "<unknown>");
		else
			ret = index_mem(oid, buf, size, type, path, flags);
		free(buf);
	} else {
		void *buf = xmmap(NULL, size, PROT_READ, MAP_PRIVATE, fd, 0);
		ret = index_mem(oid, buf, size, type, path, flags);
		munmap(buf, size);
	}
	return ret;
}

/*
 * This creates one packfile per large blob unless bulk-checkin
 * machinery is "plugged".
 *
 * This also bypasses the usual "convert-to-git" dance, and that is on
 * purpose. We could write a streaming version of the converting
 * functions and insert that before feeding the data to fast-import
 * (or equivalent in-core API described above). However, that is
 * somewhat complicated, as we do not know the size of the filter
 * result, which we need to know beforehand when writing a git object.
 * Since the primary motivation for trying to stream from the working
 * tree file and to avoid mmaping it in core is to deal with large
 * binary blobs, they generally do not want to get any conversion, and
 * callers should avoid this code path when filters are requested.
 */
static int index_stream(struct object_id *oid, int fd, size_t size,
			enum object_type type, const char *path,
			unsigned flags)
{
	return index_bulk_checkin(oid->hash, fd, size, type, path, flags);
}

int index_fd(struct object_id *oid, int fd, struct stat *st,
	     enum object_type type, const char *path, unsigned flags)
{
	int ret;

	/*
	 * Call xsize_t() only when needed to avoid potentially unnecessary
	 * die() for large files.
	 */
	if (type == OBJ_BLOB && path && would_convert_to_git_filter_fd(path))
		ret = index_stream_convert_blob(oid, fd, path, flags);
	else if (!S_ISREG(st->st_mode))
		ret = index_pipe(oid, fd, type, path, flags);
	else if (st->st_size <= big_file_threshold || type != OBJ_BLOB ||
		 (path && would_convert_to_git(&the_index, path)))
		ret = index_core(oid, fd, xsize_t(st->st_size), type, path,
				 flags);
	else
		ret = index_stream(oid, fd, xsize_t(st->st_size), type, path,
				   flags);
	close(fd);
	return ret;
}

int index_path(struct object_id *oid, const char *path, struct stat *st, unsigned flags)
{
	int fd;
	struct strbuf sb = STRBUF_INIT;
	int rc = 0;

	switch (st->st_mode & S_IFMT) {
	case S_IFREG:
		fd = open(path, O_RDONLY);
		if (fd < 0)
			return error_errno("open(\"%s\")", path);
		if (index_fd(oid, fd, st, OBJ_BLOB, path, flags) < 0)
			return error("%s: failed to insert into database",
				     path);
		break;
	case S_IFLNK:
		if (strbuf_readlink(&sb, path, st->st_size))
			return error_errno("readlink(\"%s\")", path);
		if (!(flags & HASH_WRITE_OBJECT))
			hash_object_file(sb.buf, sb.len, blob_type, oid);
		else if (write_object_file(sb.buf, sb.len, blob_type, oid))
			rc = error("%s: failed to insert into database", path);
		strbuf_release(&sb);
		break;
	case S_IFDIR:
		return resolve_gitlink_ref(path, "HEAD", oid);
	default:
		return error("%s: unsupported file type", path);
	}
	return rc;
}

int read_pack_header(int fd, struct pack_header *header)
{
	if (read_in_full(fd, header, sizeof(*header)) != sizeof(*header))
		/* "eof before pack header was fully read" */
		return PH_ERROR_EOF;

	if (header->hdr_signature != htonl(PACK_SIGNATURE))
		/* "protocol error (pack signature mismatch detected)" */
		return PH_ERROR_PACK_SIGNATURE;
	if (!pack_version_ok(header->hdr_version))
		/* "protocol error (pack version unsupported)" */
		return PH_ERROR_PROTOCOL;
	return 0;
}

void assert_sha1_type(const unsigned char *sha1, enum object_type expect)
{
	enum object_type type = sha1_object_info(sha1, NULL);
	if (type < 0)
		die("%s is not a valid object", sha1_to_hex(sha1));
	if (type != expect)
		die("%s is not a valid '%s' object", sha1_to_hex(sha1),
		    type_name(expect));
}

int for_each_file_in_obj_subdir(unsigned int subdir_nr,
				struct strbuf *path,
				each_loose_object_fn obj_cb,
				each_loose_cruft_fn cruft_cb,
				each_loose_subdir_fn subdir_cb,
				void *data)
{
	size_t origlen, baselen;
	DIR *dir;
	struct dirent *de;
	int r = 0;
	struct object_id oid;

	if (subdir_nr > 0xff)
		BUG("invalid loose object subdirectory: %x", subdir_nr);

	origlen = path->len;
	strbuf_complete(path, '/');
	strbuf_addf(path, "%02x", subdir_nr);

	dir = opendir(path->buf);
	if (!dir) {
		if (errno != ENOENT)
			r = error_errno("unable to open %s", path->buf);
		strbuf_setlen(path, origlen);
		return r;
	}

	oid.hash[0] = subdir_nr;
	strbuf_addch(path, '/');
	baselen = path->len;

	while ((de = readdir(dir))) {
		size_t namelen;
		if (is_dot_or_dotdot(de->d_name))
			continue;

		namelen = strlen(de->d_name);
		strbuf_setlen(path, baselen);
		strbuf_add(path, de->d_name, namelen);
		if (namelen == GIT_SHA1_HEXSZ - 2 &&
		    !hex_to_bytes(oid.hash + 1, de->d_name,
				  GIT_SHA1_RAWSZ - 1)) {
			if (obj_cb) {
				r = obj_cb(&oid, path->buf, data);
				if (r)
					break;
			}
			continue;
		}

		if (cruft_cb) {
			r = cruft_cb(de->d_name, path->buf, data);
			if (r)
				break;
		}
	}
	closedir(dir);

	strbuf_setlen(path, baselen - 1);
	if (!r && subdir_cb)
		r = subdir_cb(subdir_nr, path->buf, data);

	strbuf_setlen(path, origlen);

	return r;
}

int for_each_loose_file_in_objdir_buf(struct strbuf *path,
			    each_loose_object_fn obj_cb,
			    each_loose_cruft_fn cruft_cb,
			    each_loose_subdir_fn subdir_cb,
			    void *data)
{
	int r = 0;
	int i;

	for (i = 0; i < 256; i++) {
		r = for_each_file_in_obj_subdir(i, path, obj_cb, cruft_cb,
						subdir_cb, data);
		if (r)
			break;
	}

	return r;
}

int for_each_loose_file_in_objdir(const char *path,
				  each_loose_object_fn obj_cb,
				  each_loose_cruft_fn cruft_cb,
				  each_loose_subdir_fn subdir_cb,
				  void *data)
{
	struct strbuf buf = STRBUF_INIT;
	int r;

	strbuf_addstr(&buf, path);
	r = for_each_loose_file_in_objdir_buf(&buf, obj_cb, cruft_cb,
					      subdir_cb, data);
	strbuf_release(&buf);

	return r;
}

struct loose_alt_odb_data {
	each_loose_object_fn *cb;
	void *data;
};

static int loose_from_alt_odb(struct alternate_object_database *alt,
			      void *vdata)
{
	struct loose_alt_odb_data *data = vdata;
	struct strbuf buf = STRBUF_INIT;
	int r;

	strbuf_addstr(&buf, alt->path);
	r = for_each_loose_file_in_objdir_buf(&buf,
					      data->cb, NULL, NULL,
					      data->data);
	strbuf_release(&buf);
	return r;
}

int for_each_loose_object(each_loose_object_fn cb, void *data, unsigned flags)
{
	struct loose_alt_odb_data alt;
	int r;

	r = for_each_loose_file_in_objdir(get_object_directory(),
					  cb, NULL, NULL, data);
	if (r)
		return r;

	if (flags & FOR_EACH_OBJECT_LOCAL_ONLY)
		return 0;

	alt.cb = cb;
	alt.data = data;
	return foreach_alt_odb(loose_from_alt_odb, &alt);
}

static int check_stream_sha1(git_zstream *stream,
			     const char *hdr,
			     unsigned long size,
			     const char *path,
			     const unsigned char *expected_sha1)
{
	git_hash_ctx c;
	unsigned char real_sha1[GIT_MAX_RAWSZ];
	unsigned char buf[4096];
	unsigned long total_read;
	int status = Z_OK;

	the_hash_algo->init_fn(&c);
	the_hash_algo->update_fn(&c, hdr, stream->total_out);

	/*
	 * We already read some bytes into hdr, but the ones up to the NUL
	 * do not count against the object's content size.
	 */
	total_read = stream->total_out - strlen(hdr) - 1;

	/*
	 * This size comparison must be "<=" to read the final zlib packets;
	 * see the comment in unpack_sha1_rest for details.
	 */
	while (total_read <= size &&
	       (status == Z_OK || status == Z_BUF_ERROR)) {
		stream->next_out = buf;
		stream->avail_out = sizeof(buf);
		if (size - total_read < stream->avail_out)
			stream->avail_out = size - total_read;
		status = git_inflate(stream, Z_FINISH);
		the_hash_algo->update_fn(&c, buf, stream->next_out - buf);
		total_read += stream->next_out - buf;
	}
	git_inflate_end(stream);

	if (status != Z_STREAM_END) {
		error("corrupt loose object '%s'", sha1_to_hex(expected_sha1));
		return -1;
	}
	if (stream->avail_in) {
		error("garbage at end of loose object '%s'",
		      sha1_to_hex(expected_sha1));
		return -1;
	}

	the_hash_algo->final_fn(real_sha1, &c);
	if (hashcmp(expected_sha1, real_sha1)) {
		error("sha1 mismatch for %s (expected %s)", path,
		      sha1_to_hex(expected_sha1));
		return -1;
	}

	return 0;
}

int read_loose_object(const char *path,
		      const unsigned char *expected_sha1,
		      enum object_type *type,
		      unsigned long *size,
		      void **contents)
{
	int ret = -1;
	void *map = NULL;
	unsigned long mapsize;
	git_zstream stream;
	char hdr[32];

	*contents = NULL;

	map = map_sha1_file_1(path, NULL, &mapsize);
	if (!map) {
		error_errno("unable to mmap %s", path);
		goto out;
	}

	if (unpack_sha1_header(&stream, map, mapsize, hdr, sizeof(hdr)) < 0) {
		error("unable to unpack header of %s", path);
		goto out;
	}

	*type = parse_sha1_header(hdr, size);
	if (*type < 0) {
		error("unable to parse header of %s", path);
		git_inflate_end(&stream);
		goto out;
	}

	if (*type == OBJ_BLOB) {
		if (check_stream_sha1(&stream, hdr, *size, path, expected_sha1) < 0)
			goto out;
	} else {
		*contents = unpack_sha1_rest(&stream, hdr, *size, expected_sha1);
		if (!*contents) {
			error("unable to unpack contents of %s", path);
			git_inflate_end(&stream);
			goto out;
		}
		if (check_sha1_signature(expected_sha1, *contents,
					 *size, type_name(*type))) {
			error("sha1 mismatch for %s (expected %s)", path,
			      sha1_to_hex(expected_sha1));
			free(*contents);
			goto out;
		}
	}

	ret = 0; /* everything checks out */

out:
	if (map)
		munmap(map, mapsize);
	return ret;
}<|MERGE_RESOLUTION|>--- conflicted
+++ resolved
@@ -1339,13 +1339,8 @@
 {
 	struct cached_object *co;
 
-<<<<<<< HEAD
-	hash_object_file(buf, len, typename(type), oid);
+	hash_object_file(buf, len, type_name(type), oid);
 	if (has_sha1_file(oid->hash) || find_cached_object(oid->hash))
-=======
-	hash_sha1_file(buf, len, type_name(type), sha1);
-	if (has_sha1_file(sha1) || find_cached_object(sha1))
->>>>>>> efdfe11f
 		return 0;
 	ALLOC_GROW(cached_objects, cached_object_nr + 1, cached_object_alloc);
 	co = &cached_objects[cached_object_nr++];
@@ -1718,15 +1713,9 @@
 		return 0;
 	buf = read_object(oid->hash, &type, &len);
 	if (!buf)
-<<<<<<< HEAD
 		return error("cannot read sha1_file for %s", oid_to_hex(oid));
-	hdrlen = xsnprintf(hdr, sizeof(hdr), "%s %lu", typename(type), len) + 1;
+	hdrlen = xsnprintf(hdr, sizeof(hdr), "%s %lu", type_name(type), len) + 1;
 	ret = write_loose_object(oid, hdr, hdrlen, buf, len, mtime);
-=======
-		return error("cannot read sha1_file for %s", sha1_to_hex(sha1));
-	hdrlen = xsnprintf(hdr, sizeof(hdr), "%s %lu", type_name(type), len) + 1;
-	ret = write_loose_object(sha1, hdr, hdrlen, buf, len, mtime);
->>>>>>> efdfe11f
 	free(buf);
 
 	return ret;
@@ -1809,15 +1798,9 @@
 	}
 
 	if (write_object)
-<<<<<<< HEAD
-		ret = write_object_file(buf, size, typename(type), oid);
+		ret = write_object_file(buf, size, type_name(type), oid);
 	else
-		ret = hash_object_file(buf, size, typename(type), oid);
-=======
-		ret = write_sha1_file(buf, size, type_name(type), oid->hash);
-	else
-		ret = hash_sha1_file(buf, size, type_name(type), oid->hash);
->>>>>>> efdfe11f
+		ret = hash_object_file(buf, size, type_name(type), oid);
 	if (re_allocated)
 		free(buf);
 	return ret;
@@ -1837,19 +1820,11 @@
 				 get_conv_flags(flags));
 
 	if (write_object)
-<<<<<<< HEAD
-		ret = write_object_file(sbuf.buf, sbuf.len, typename(OBJ_BLOB),
+		ret = write_object_file(sbuf.buf, sbuf.len, type_name(OBJ_BLOB),
 					oid);
 	else
-		ret = hash_object_file(sbuf.buf, sbuf.len, typename(OBJ_BLOB),
+		ret = hash_object_file(sbuf.buf, sbuf.len, type_name(OBJ_BLOB),
 				       oid);
-=======
-		ret = write_sha1_file(sbuf.buf, sbuf.len, type_name(OBJ_BLOB),
-				      oid->hash);
-	else
-		ret = hash_sha1_file(sbuf.buf, sbuf.len, type_name(OBJ_BLOB),
-				     oid->hash);
->>>>>>> efdfe11f
 	strbuf_release(&sbuf);
 	return ret;
 }
